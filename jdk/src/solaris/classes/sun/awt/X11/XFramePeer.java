/*
 * Copyright 2002-2008 Sun Microsystems, Inc.  All Rights Reserved.
 * DO NOT ALTER OR REMOVE COPYRIGHT NOTICES OR THIS FILE HEADER.
 *
 * This code is free software; you can redistribute it and/or modify it
 * under the terms of the GNU General Public License version 2 only, as
 * published by the Free Software Foundation.  Sun designates this
 * particular file as subject to the "Classpath" exception as provided
 * by Sun in the LICENSE file that accompanied this code.
 *
 * This code is distributed in the hope that it will be useful, but WITHOUT
 * ANY WARRANTY; without even the implied warranty of MERCHANTABILITY or
 * FITNESS FOR A PARTICULAR PURPOSE.  See the GNU General Public License
 * version 2 for more details (a copy is included in the LICENSE file that
 * accompanied this code).
 *
 * You should have received a copy of the GNU General Public License version
 * 2 along with this work; if not, write to the Free Software Foundation,
 * Inc., 51 Franklin St, Fifth Floor, Boston, MA 02110-1301 USA.
 *
 * Please contact Sun Microsystems, Inc., 4150 Network Circle, Santa Clara,
 * CA 95054 USA or visit www.sun.com if you need additional information or
 * have any questions.
 */
package sun.awt.X11;

import java.awt.Color;
import java.awt.Dimension;
import java.awt.Font;
import java.awt.FontMetrics;
import java.awt.Frame;
import java.awt.Graphics;
import java.awt.Insets;
import java.awt.MenuBar;
import java.awt.Rectangle;
import java.awt.peer.FramePeer;
import sun.util.logging.PlatformLogger;
import sun.awt.AWTAccessor;

class XFramePeer extends XDecoratedPeer implements FramePeer {
    private static PlatformLogger log = PlatformLogger.getLogger("sun.awt.X11.XFramePeer");
    private static PlatformLogger stateLog = PlatformLogger.getLogger("sun.awt.X11.states");
    private static PlatformLogger insLog = PlatformLogger.getLogger("sun.awt.X11.insets.XFramePeer");

    XMenuBarPeer menubarPeer;
    MenuBar menubar;
    int state;
    private Boolean undecorated;

    private static final int MENUBAR_HEIGHT_IF_NO_MENUBAR = 0;
    private int lastAppliedMenubarHeight = MENUBAR_HEIGHT_IF_NO_MENUBAR;

    XFramePeer(Frame target) {
        super(target);
    }

    XFramePeer(XCreateWindowParams params) {
        super(params);
    }

    void preInit(XCreateWindowParams params) {
        super.preInit(params);
        Frame target = (Frame)(this.target);
        // set the window attributes for this Frame
        winAttr.initialState = target.getExtendedState();
        state = 0;
        undecorated = Boolean.valueOf(target.isUndecorated());
        winAttr.nativeDecor = !target.isUndecorated();
        if (winAttr.nativeDecor) {
            winAttr.decorations = winAttr.AWT_DECOR_ALL;
        } else {
            winAttr.decorations = winAttr.AWT_DECOR_NONE;
        }
        winAttr.functions = MWMConstants.MWM_FUNC_ALL;
        winAttr.isResizable = true; // target.isResizable();
        winAttr.title = target.getTitle();
        winAttr.initialResizability = target.isResizable();
        if (log.isLoggable(PlatformLogger.FINE)) {
            log.fine("Frame''s initial attributes: decor {0}, resizable {1}, undecorated {2}, initial state {3}",
                     Integer.valueOf(winAttr.decorations), Boolean.valueOf(winAttr.initialResizability),
                     Boolean.valueOf(!winAttr.nativeDecor), Integer.valueOf(winAttr.initialState));
        }
    }

    void postInit(XCreateWindowParams params) {
        super.postInit(params);
        setupState(true);
    }

    @Override
    boolean isTargetUndecorated() {
        if (undecorated != null) {
            return undecorated.booleanValue();
        } else {
            return ((Frame)target).isUndecorated();
        }
    }

    void setupState(boolean onInit) {
        if (onInit) {
            state = winAttr.initialState;
        }
        if ((state & Frame.ICONIFIED) != 0) {
            setInitialState(XUtilConstants.IconicState);
        } else {
            setInitialState(XUtilConstants.NormalState);
        }
        setExtendedState(state);
    }

    public void setMenuBar(MenuBar mb) {
        // state_lock should always be the second after awt_lock
        XToolkit.awtLock();
        try {
            synchronized(getStateLock()) {
                if (mb == menubar) return;
                if (mb == null) {
                    if (menubar != null) {
                        menubarPeer.xSetVisible(false);
                        menubar = null;
                        menubarPeer.dispose();
                        menubarPeer = null;
                    }
                } else {
                    menubar = mb;
                    menubarPeer = (XMenuBarPeer) mb.getPeer();
                    if (menubarPeer != null) {
                        menubarPeer.init((Frame)target);
                    }
                }
            }
        } finally {
            XToolkit.awtUnlock();
        }

        reshapeMenubarPeer();
    }

    XMenuBarPeer getMenubarPeer() {
        return menubarPeer;
    }

    int getMenuBarHeight() {
        if (menubarPeer != null) {
            return menubarPeer.getDesiredHeight();
        } else {
            return MENUBAR_HEIGHT_IF_NO_MENUBAR;
        }
    }

    void updateChildrenSizes() {
        super.updateChildrenSizes();
        // XWindow.reshape calls XBaseWindow.xSetBounds, which acquires
        // the AWT lock, so we have to acquire the AWT lock here
        // before getStateLock() to avoid a deadlock with the Toolkit thread
        // when this method is called on the EDT.
        XToolkit.awtLock();
        try {
            synchronized(getStateLock()) {
                int width = dimensions.getClientSize().width;
                if (menubarPeer != null) {
                    menubarPeer.reshape(0, 0, width, getMenuBarHeight());
                }
            }
        } finally {
            XToolkit.awtUnlock();
        }
    }

    /**
     * In addition to reshaping menubarPeer (by using 'updateChildrenSizes')
     * this method also performs some frame reaction on this (i.e. layouts
     * other frame children, if required)
     */
    final void reshapeMenubarPeer() {
        XToolkit.executeOnEventHandlerThread(
            target,
            new Runnable() {
                public void run() {
                    updateChildrenSizes();
                    boolean heightChanged = false;

                    int height = getMenuBarHeight();
                        // Neither 'XToolkit.awtLock()' nor 'getStateLock()'
                        // is acquired under this call, and it looks to run
                        // thread-safely. I currently see no reason to move
                        // it under following 'synchronized' clause.

                    synchronized(getStateLock()) {
                        if (height != lastAppliedMenubarHeight) {
                            lastAppliedMenubarHeight = height;
                            heightChanged = true;
                        }
                    }
                    if (heightChanged) {
                        // To make frame contents be re-layout (copied from
                        // 'XDecoratedPeer.revalidate()'). These are not
                        // 'synchronized', because can recursively call client
                        // methods, which are not supposed to be called with locks
                        // acquired.
                        target.invalidate();
                        target.validate();
                    }
                }
            }
        );
    }

    public void setMaximizedBounds(Rectangle b) {
        if (insLog.isLoggable(PlatformLogger.FINE)) insLog.fine("Setting maximized bounds to " + b);
        if (b == null) return;
        maxBounds = new Rectangle(b);
        XToolkit.awtLock();
        try {
            XSizeHints hints = getHints();
            hints.set_flags(hints.get_flags() | (int)XUtilConstants.PMaxSize);
            if (b.width != Integer.MAX_VALUE) {
                hints.set_max_width(b.width);
            } else {
                hints.set_max_width((int)XlibWrapper.DisplayWidth(XToolkit.getDisplay(), XlibWrapper.DefaultScreen(XToolkit.getDisplay())));
            }
            if (b.height != Integer.MAX_VALUE) {
                hints.set_max_height(b.height);
            } else {
                hints.set_max_height((int)XlibWrapper.DisplayHeight(XToolkit.getDisplay(), XlibWrapper.DefaultScreen(XToolkit.getDisplay())));
            }
            if (insLog.isLoggable(PlatformLogger.FINER)) insLog.finer("Setting hints, flags " + XlibWrapper.hintsToString(hints.get_flags()));
            XlibWrapper.XSetWMNormalHints(XToolkit.getDisplay(), window, hints.pData);
        } finally {
            XToolkit.awtUnlock();
        }
    }

    public int getState() {
        synchronized(getStateLock()) {
            return state;
        }
    }

    public void setState(int newState) {
        synchronized(getStateLock()) {
            if (!isShowing()) {
                stateLog.finer("Frame is not showing");
                state = newState;
                return;
            }
        }
        changeState(newState);
    }

    void changeState(int newState) {
        int changed = state ^ newState;
        int changeIconic = changed & Frame.ICONIFIED;
        boolean iconic = (newState & Frame.ICONIFIED) != 0;
        stateLog.finer("Changing state, old state {0}, new state {1}(iconic {2})",
                       Integer.valueOf(state), Integer.valueOf(newState), Boolean.valueOf(iconic));
        if (changeIconic != 0 && iconic) {
            if (stateLog.isLoggable(PlatformLogger.FINER)) stateLog.finer("Iconifying shell " + getShell() + ", this " + this + ", screen " + getScreenNumber());
            XToolkit.awtLock();
            try {
                int res = XlibWrapper.XIconifyWindow(XToolkit.getDisplay(), getShell(), getScreenNumber());
                if (stateLog.isLoggable(PlatformLogger.FINER)) stateLog.finer("XIconifyWindow returned " + res);
            }
            finally {
                XToolkit.awtUnlock();
            }
        }
        if ((changed & ~Frame.ICONIFIED) != 0) {
            setExtendedState(newState);
        }
        if (changeIconic != 0 && !iconic) {
            if (stateLog.isLoggable(PlatformLogger.FINER)) stateLog.finer("DeIconifying " + this);
            xSetVisible(true);
        }
    }

    void setExtendedState(int newState) {
        XWM.getWM().setExtendedState(this, newState);
    }

    public void handlePropertyNotify(XEvent xev) {
        super.handlePropertyNotify(xev);
        XPropertyEvent ev = xev.get_xproperty();

<<<<<<< HEAD
        if (log.isLoggable(Level.FINER)) {
            log.log(Level.FINER, "Property change {0}", new Object[] {String.valueOf(ev)});
        }
=======
        log.finer("Property change {0}", ev);
>>>>>>> c2252920
        /*
         * Let's see if this is a window state protocol message, and
         * if it is - decode a new state in terms of java constants.
         */
        if (!XWM.getWM().isStateChange(this, ev)) {
            stateLog.finer("either not a state atom or state has not been changed");
            return;
        }

        final int newState = XWM.getWM().getState(this);
        int changed = state ^ newState;
        if (changed == 0) {
            stateLog.finer("State is the same: " + state);
            return;
        }

        int old_state = state;
        state = newState;

        // sync target with peer
        AWTAccessor.getFrameAccessor().setExtendedState((Frame)target, state);

        if ((changed & Frame.ICONIFIED) != 0) {
            if ((state & Frame.ICONIFIED) != 0) {
                stateLog.finer("Iconified");
                handleIconify();
            } else {
                stateLog.finer("DeIconified");
                content.purgeIconifiedExposeEvents();
                handleDeiconify();
            }
        }
        handleStateChange(old_state, state);
    }

    // NOTE: This method may be called by privileged threads.
    //       DO NOT INVOKE CLIENT CODE ON THIS THREAD!
    public void handleStateChange(int oldState, int newState) {
        super.handleStateChange(oldState, newState);
        for (ToplevelStateListener topLevelListenerTmp : toplevelStateListeners) {
            topLevelListenerTmp.stateChangedJava(oldState, newState);
        }
    }

    public void setVisible(boolean vis) {
        if (vis) {
            setupState(false);
        } else {
            if ((state & Frame.MAXIMIZED_BOTH) != 0) {
                XWM.getWM().setExtendedState(this, state & ~Frame.MAXIMIZED_BOTH);
            }
        }
        super.setVisible(vis);
        if (vis && maxBounds != null) {
            setMaximizedBounds(maxBounds);
        }
    }

    void setInitialState(int wm_state) {
        XToolkit.awtLock();
        try {
            XWMHints hints = getWMHints();
            hints.set_flags((int)XUtilConstants.StateHint | hints.get_flags());
            hints.set_initial_state(wm_state);
            if (stateLog.isLoggable(PlatformLogger.FINE)) stateLog.fine("Setting initial WM state on " + this + " to " + wm_state);
            XlibWrapper.XSetWMHints(XToolkit.getDisplay(), getWindow(), hints.pData);
        }
        finally {
            XToolkit.awtUnlock();
        }
    }

    public void dispose() {
        if (menubarPeer != null) {
            menubarPeer.dispose();
        }
        super.dispose();
    }

    boolean isMaximized() {
        return (state & (Frame.MAXIMIZED_VERT  | Frame.MAXIMIZED_HORIZ)) != 0;
    }




    static final int CROSSHAIR_INSET = 5;

    static final int BUTTON_Y = CROSSHAIR_INSET + 1;
    static final int BUTTON_W = 17;
    static final int BUTTON_H = 17;

    static final int SYS_MENU_X = CROSSHAIR_INSET + 1;
    static final int SYS_MENU_CONTAINED_X = SYS_MENU_X + 5;
    static final int SYS_MENU_CONTAINED_Y = BUTTON_Y + 7;
    static final int SYS_MENU_CONTAINED_W = 8;
    static final int SYS_MENU_CONTAINED_H = 3;

    static final int MAXIMIZE_X_DIFF = CROSSHAIR_INSET + BUTTON_W;
    static final int MAXIMIZE_CONTAINED_X_DIFF = MAXIMIZE_X_DIFF - 5;
    static final int MAXIMIZE_CONTAINED_Y = BUTTON_Y + 5;
    static final int MAXIMIZE_CONTAINED_W = 8;
    static final int MAXIMIZE_CONTAINED_H = 8;

    static final int MINIMIZE_X_DIFF = MAXIMIZE_X_DIFF + BUTTON_W;
    static final int MINIMIZE_CONTAINED_X_DIFF = MINIMIZE_X_DIFF - 7;
    static final int MINIMIZE_CONTAINED_Y = BUTTON_Y + 7;
    static final int MINIMIZE_CONTAINED_W = 3;
    static final int MINIMIZE_CONTAINED_H = 3;

    static final int TITLE_X = SYS_MENU_X + BUTTON_W;
    static final int TITLE_W_DIFF = BUTTON_W * 3 + CROSSHAIR_INSET * 2 - 1;
    static final int TITLE_MID_Y = BUTTON_Y + (BUTTON_H / 2);

    static final int MENUBAR_X = CROSSHAIR_INSET + 1;
    static final int MENUBAR_Y = BUTTON_Y + BUTTON_H;

    static final int HORIZ_RESIZE_INSET = CROSSHAIR_INSET + BUTTON_H;
    static final int VERT_RESIZE_INSET = CROSSHAIR_INSET + BUTTON_W;


    /*
     * Print the native component by rendering the Motif look ourselves.
     * We also explicitly print the MenuBar since a MenuBar isn't a subclass
     * of Component (and thus it has no "print" method which gets called by
     * default).
     */
    public void print(Graphics g) {
        super.print(g);

        Frame f = (Frame)target;
        Insets finsets = f.getInsets();
        Dimension fsize = f.getSize();

        Color bg = f.getBackground();
        Color fg = f.getForeground();
        Color highlight = bg.brighter();
        Color shadow = bg.darker();

        // Well, we could query for the currently running window manager
        // and base the look on that, or we could just always do dtwm.
        // aim, tball, and levenson all agree we'll just do dtwm.

        if (hasDecorations(XWindowAttributesData.AWT_DECOR_BORDER)) {

            // top outer -- because we'll most likely be drawing on white paper,
            // for aesthetic reasons, don't make any part of the outer border
            // pure white
            if (highlight.equals(Color.white)) {
                g.setColor(new Color(230, 230, 230));
            }
            else {
                g.setColor(highlight);
            }
            g.drawLine(0, 0, fsize.width, 0);
            g.drawLine(0, 1, fsize.width - 1, 1);

            // left outer
            // if (highlight.equals(Color.white)) {
            //     g.setColor(new Color(230, 230, 230));
            // }
            // else {
            //     g.setColor(highlight);
            // }
            g.drawLine(0, 0, 0, fsize.height);
            g.drawLine(1, 0, 1, fsize.height - 1);

            // bottom cross-hair
            g.setColor(highlight);
            g.drawLine(CROSSHAIR_INSET + 1, fsize.height - CROSSHAIR_INSET,
                       fsize.width - CROSSHAIR_INSET,
                       fsize.height - CROSSHAIR_INSET);

            // right cross-hair
            // g.setColor(highlight);
            g.drawLine(fsize.width - CROSSHAIR_INSET, CROSSHAIR_INSET + 1,
                       fsize.width - CROSSHAIR_INSET,
                       fsize.height - CROSSHAIR_INSET);

            // bottom outer
            g.setColor(shadow);
            g.drawLine(1, fsize.height, fsize.width, fsize.height);
            g.drawLine(2, fsize.height - 1, fsize.width, fsize.height - 1);

            // right outer
            // g.setColor(shadow);
            g.drawLine(fsize.width, 1, fsize.width, fsize.height);
            g.drawLine(fsize.width - 1, 2, fsize.width - 1, fsize.height);

            // top cross-hair
            // g.setColor(shadow);
            g.drawLine(CROSSHAIR_INSET, CROSSHAIR_INSET,
                       fsize.width - CROSSHAIR_INSET, CROSSHAIR_INSET);

            // left cross-hair
            // g.setColor(shadow);
            g.drawLine(CROSSHAIR_INSET, CROSSHAIR_INSET, CROSSHAIR_INSET,
                       fsize.height - CROSSHAIR_INSET);
        }

        if (hasDecorations(XWindowAttributesData.AWT_DECOR_TITLE)) {

            if (hasDecorations(XWindowAttributesData.AWT_DECOR_MENU)) {

                // system menu
                g.setColor(bg);
                g.fill3DRect(SYS_MENU_X, BUTTON_Y, BUTTON_W, BUTTON_H, true);
                g.fill3DRect(SYS_MENU_CONTAINED_X, SYS_MENU_CONTAINED_Y,
                             SYS_MENU_CONTAINED_W, SYS_MENU_CONTAINED_H, true);
            }

            // title bar
            // g.setColor(bg);
            g.fill3DRect(TITLE_X, BUTTON_Y, fsize.width - TITLE_W_DIFF, BUTTON_H,
                         true);

            if (hasDecorations(XWindowAttributesData.AWT_DECOR_MINIMIZE)) {

                // minimize button
                // g.setColor(bg);
                g.fill3DRect(fsize.width - MINIMIZE_X_DIFF, BUTTON_Y, BUTTON_W,
                             BUTTON_H, true);
                g.fill3DRect(fsize.width - MINIMIZE_CONTAINED_X_DIFF,
                             MINIMIZE_CONTAINED_Y, MINIMIZE_CONTAINED_W,
                             MINIMIZE_CONTAINED_H, true);
            }

            if (hasDecorations(XWindowAttributesData.AWT_DECOR_MAXIMIZE)) {

                // maximize button
                // g.setColor(bg);
                g.fill3DRect(fsize.width - MAXIMIZE_X_DIFF, BUTTON_Y, BUTTON_W,
                             BUTTON_H, true);
                g.fill3DRect(fsize.width - MAXIMIZE_CONTAINED_X_DIFF,
                             MAXIMIZE_CONTAINED_Y, MAXIMIZE_CONTAINED_W,
                             MAXIMIZE_CONTAINED_H, true);
            }

            // title bar text
            g.setColor(fg);
            Font sysfont = new Font(Font.SANS_SERIF, Font.PLAIN, 10);
            g.setFont(sysfont);
            FontMetrics sysfm = g.getFontMetrics();
            String ftitle = f.getTitle();
            g.drawString(ftitle,
                         ((TITLE_X + TITLE_X + fsize.width - TITLE_W_DIFF) / 2) -
                         (sysfm.stringWidth(ftitle) / 2),
                         TITLE_MID_Y + sysfm.getMaxDescent());
        }

        if (f.isResizable() &&
            hasDecorations(XWindowAttributesData.AWT_DECOR_RESIZEH)) {

            // add resize cross hairs

            // upper-left horiz (shadow)
            g.setColor(shadow);
            g.drawLine(1, HORIZ_RESIZE_INSET, CROSSHAIR_INSET,
                       HORIZ_RESIZE_INSET);
            // upper-left vert (shadow)
            // g.setColor(shadow);
            g.drawLine(VERT_RESIZE_INSET, 1, VERT_RESIZE_INSET, CROSSHAIR_INSET);
            // upper-right horiz (shadow)
            // g.setColor(shadow);
            g.drawLine(fsize.width - CROSSHAIR_INSET + 1, HORIZ_RESIZE_INSET,
                       fsize.width, HORIZ_RESIZE_INSET);
            // upper-right vert (shadow)
            // g.setColor(shadow);
            g.drawLine(fsize.width - VERT_RESIZE_INSET - 1, 2,
                       fsize.width - VERT_RESIZE_INSET - 1, CROSSHAIR_INSET + 1);
            // lower-left horiz (shadow)
            // g.setColor(shadow);
            g.drawLine(1, fsize.height - HORIZ_RESIZE_INSET - 1,
                       CROSSHAIR_INSET, fsize.height - HORIZ_RESIZE_INSET - 1);
            // lower-left vert (shadow)
            // g.setColor(shadow);
            g.drawLine(VERT_RESIZE_INSET, fsize.height - CROSSHAIR_INSET + 1,
                       VERT_RESIZE_INSET, fsize.height);
            // lower-right horiz (shadow)
            // g.setColor(shadow);
            g.drawLine(fsize.width - CROSSHAIR_INSET + 1,
                       fsize.height - HORIZ_RESIZE_INSET - 1, fsize.width,
                       fsize.height - HORIZ_RESIZE_INSET - 1);
            // lower-right vert (shadow)
            // g.setColor(shadow);
            g.drawLine(fsize.width - VERT_RESIZE_INSET - 1,
                       fsize.height - CROSSHAIR_INSET + 1,
                       fsize.width - VERT_RESIZE_INSET - 1, fsize.height);

            // upper-left horiz (highlight)
            g.setColor(highlight);
            g.drawLine(2, HORIZ_RESIZE_INSET + 1, CROSSHAIR_INSET,
                       HORIZ_RESIZE_INSET + 1);
            // upper-left vert (highlight)
            // g.setColor(highlight);
            g.drawLine(VERT_RESIZE_INSET + 1, 2, VERT_RESIZE_INSET + 1,
                       CROSSHAIR_INSET);
            // upper-right horiz (highlight)
            // g.setColor(highlight);
            g.drawLine(fsize.width - CROSSHAIR_INSET + 1,
                       HORIZ_RESIZE_INSET + 1, fsize.width - 1,
                       HORIZ_RESIZE_INSET + 1);
            // upper-right vert (highlight)
            // g.setColor(highlight);
            g.drawLine(fsize.width - VERT_RESIZE_INSET, 2,
                       fsize.width - VERT_RESIZE_INSET, CROSSHAIR_INSET);
            // lower-left horiz (highlight)
            // g.setColor(highlight);
            g.drawLine(2, fsize.height - HORIZ_RESIZE_INSET, CROSSHAIR_INSET,
                       fsize.height - HORIZ_RESIZE_INSET);
            // lower-left vert (highlight)
            // g.setColor(highlight);
            g.drawLine(VERT_RESIZE_INSET + 1,
                       fsize.height - CROSSHAIR_INSET + 1,
                       VERT_RESIZE_INSET + 1, fsize.height - 1);
            // lower-right horiz (highlight)
            // g.setColor(highlight);
            g.drawLine(fsize.width - CROSSHAIR_INSET + 1,
                       fsize.height - HORIZ_RESIZE_INSET, fsize.width - 1,
                       fsize.height - HORIZ_RESIZE_INSET);
            // lower-right vert (highlight)
            // g.setColor(highlight);
            g.drawLine(fsize.width - VERT_RESIZE_INSET,
                       fsize.height - CROSSHAIR_INSET + 1,
                       fsize.width - VERT_RESIZE_INSET, fsize.height - 1);
        }

        XMenuBarPeer peer = menubarPeer;
        if (peer != null) {
            Insets insets = getInsets();
            Graphics ng = g.create();
            int menubarX = 0;
            int menubarY = 0;
            if (hasDecorations(XWindowAttributesData.AWT_DECOR_BORDER)) {
                menubarX += CROSSHAIR_INSET + 1;
                    menubarY += CROSSHAIR_INSET + 1;
            }
            if (hasDecorations(XWindowAttributesData.AWT_DECOR_TITLE)) {
                menubarY += BUTTON_H;
            }
            try {
                ng.translate(menubarX, menubarY);
                peer.print(ng);
            } finally {
                ng.dispose();
            }
        }
    }

    public void setBoundsPrivate(int x, int y, int width, int height) {
        setBounds(x, y, width, height, SET_BOUNDS);
    }

    public Rectangle getBoundsPrivate() {
        return getBounds();
    }
}<|MERGE_RESOLUTION|>--- conflicted
+++ resolved
@@ -282,13 +282,7 @@
         super.handlePropertyNotify(xev);
         XPropertyEvent ev = xev.get_xproperty();
 
-<<<<<<< HEAD
-        if (log.isLoggable(Level.FINER)) {
-            log.log(Level.FINER, "Property change {0}", new Object[] {String.valueOf(ev)});
-        }
-=======
         log.finer("Property change {0}", ev);
->>>>>>> c2252920
         /*
          * Let's see if this is a window state protocol message, and
          * if it is - decode a new state in terms of java constants.
