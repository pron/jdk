/*
 * Copyright (c) 2012, 2024, Oracle and/or its affiliates. All rights reserved.
 * DO NOT ALTER OR REMOVE COPYRIGHT NOTICES OR THIS FILE HEADER.
 *
 * This code is free software; you can redistribute it and/or modify it
 * under the terms of the GNU General Public License version 2 only, as
 * published by the Free Software Foundation.  Oracle designates this
 * particular file as subject to the "Classpath" exception as provided
 * by Oracle in the LICENSE file that accompanied this code.
 *
 * This code is distributed in the hope that it will be useful, but WITHOUT
 * ANY WARRANTY; without even the implied warranty of MERCHANTABILITY or
 * FITNESS FOR A PARTICULAR PURPOSE.  See the GNU General Public License
 * version 2 for more details (a copy is included in the LICENSE file that
 * accompanied this code).
 *
 * You should have received a copy of the GNU General Public License version
 * 2 along with this work; if not, write to the Free Software Foundation,
 * Inc., 51 Franklin St, Fifth Floor, Boston, MA 02110-1301 USA.
 *
 * Please contact Oracle, 500 Oracle Parkway, Redwood Shores, CA 94065 USA
 * or visit www.oracle.com if you need additional information or have any
 * questions.
 */
package java.util.stream;

import jdk.internal.invoke.MhUtil;

import java.util.Objects;
import java.util.Spliterator;
import java.util.concurrent.CountedCompleter;
import java.util.function.Consumer;
import java.util.function.DoubleConsumer;
import java.util.function.IntConsumer;
import java.util.function.IntFunction;
import java.util.function.LongConsumer;
import java.lang.invoke.VarHandle;
import java.lang.invoke.MethodHandles;

/**
 * Factory for creating instances of {@code TerminalOp} that perform an
 * action for every element of a stream.  Supported variants include unordered
 * traversal (elements are provided to the {@code Consumer} as soon as they are
 * available), and ordered traversal (elements are provided to the
 * {@code Consumer} in encounter order.)
 *
 * <p>Elements are provided to the {@code Consumer} on whatever thread and
 * whatever order they become available.  For ordered traversals, it is
 * guaranteed that processing an element <em>happens-before</em> processing
 * subsequent elements in the encounter order.
 *
 * <p>Exceptions occurring as a result of sending an element to the
 * {@code Consumer} will be relayed to the caller and traversal will be
 * prematurely terminated.
 *
 * @since 1.8
 */
final class ForEachOps {

    private ForEachOps() { }

    /**
     * Constructs a {@code TerminalOp} that perform an action for every element
     * of a stream.
     *
     * @param action the {@code Consumer} that receives all elements of a
     *        stream
     * @param ordered whether an ordered traversal is requested
     * @param <T> the type of the stream elements
     * @return the {@code TerminalOp} instance
     */
    public static <T, throws XT> TerminalOp<T, Void, XT> makeRef(Consumer<? super T, XT> action,
                                                  boolean ordered) {
        Objects.requireNonNull(action);
        return new ForEachOp.OfRef<>(action, ordered);
    }

    /**
     * Constructs a {@code TerminalOp} that perform an action for every element
     * of an {@code IntStream}.
     *
     * @param action the {@code IntConsumer} that receives all elements of a
     *        stream
     * @param ordered whether an ordered traversal is requested
     * @return the {@code TerminalOp} instance
     */
    public static TerminalOp<Integer, Void> makeInt(IntConsumer action,
                                                    boolean ordered) {
        Objects.requireNonNull(action);
        return new ForEachOp.OfInt(action, ordered);
    }

    /**
     * Constructs a {@code TerminalOp} that perform an action for every element
     * of a {@code LongStream}.
     *
     * @param action the {@code LongConsumer} that receives all elements of a
     *        stream
     * @param ordered whether an ordered traversal is requested
     * @return the {@code TerminalOp} instance
     */
    public static TerminalOp<Long, Void> makeLong(LongConsumer action,
                                                  boolean ordered) {
        Objects.requireNonNull(action);
        return new ForEachOp.OfLong(action, ordered);
    }

    /**
     * Constructs a {@code TerminalOp} that perform an action for every element
     * of a {@code DoubleStream}.
     *
     * @param action the {@code DoubleConsumer} that receives all elements of
     *        a stream
     * @param ordered whether an ordered traversal is requested
     * @return the {@code TerminalOp} instance
     */
    public static TerminalOp<Double, Void> makeDouble(DoubleConsumer action,
                                                      boolean ordered) {
        Objects.requireNonNull(action);
        return new ForEachOp.OfDouble(action, ordered);
    }

    /**
     * A {@code TerminalOp} that evaluates a stream pipeline and sends the
     * output to itself as a {@code TerminalSink}.  Elements will be sent in
     * whatever thread they become available.  If the traversal is unordered,
     * they will be sent independent of the stream's encounter order.
     *
     * <p>This terminal operation is stateless.  For parallel evaluation, each
     * leaf instance of a {@code ForEachTask} will send elements to the same
     * {@code TerminalSink} reference that is an instance of this class.
     *
     * @param <T> the output type of the stream pipeline
     */
    abstract static class ForEachOp<T, throws XT>
            implements TerminalOp<T, Void, XT>, TerminalSink<T, Void> {
        private final boolean ordered;

        protected ForEachOp(boolean ordered) {
            this.ordered = ordered;
        }

        // TerminalOp

        @Override
        public int getOpFlags() {
            return ordered ? 0 : StreamOpFlag.NOT_ORDERED;
        }

        @Override
        public <S, throws X_IN, throws X> Void evaluateSequential(PipelineHelper<T, X_IN, X> helper,
                                           Spliterator<S, X_IN> spliterator) throws X_IN, X, XT {
            return helper.wrapAndCopyInto(this, spliterator).get();
        }

        @Override
        public <S, throws X_IN, throws X> Void evaluateParallel(PipelineHelper<T, X_IN, X> helper,
                                         Spliterator<S, X_IN> spliterator) throws X_IN, X, XT {
            if (ordered)
                new ForEachOrderedTask<>(helper, spliterator, this).invoke();
            else
                new ForEachTask<S, T, X_IN>(helper, spliterator, helper.wrapSink(this)).invoke();
            return null;
        }

        // TerminalSink

        @Override
        public Void get() {
            return null;
        }

        // Implementations

        /** Implementation class for reference streams */
        static final class OfRef<T, throws XT> extends ForEachOp<T, XT> {
            final Consumer<? super T, XT> consumer;

            OfRef(Consumer<? super T, XT> consumer, boolean ordered) {
                super(ordered);
                this.consumer = consumer;
            }

            @Override
            public void accept(T t) {
                try {
                    consumer.accept(t);
                } catch(Exception ex) {
                    throw CheckedExceptions.wrap(ex);
                }
            }
        }

        /** Implementation class for {@code IntStream} */
        static final class OfInt extends ForEachOp<Integer>
                implements Sink.OfInt {
            final IntConsumer consumer;

            OfInt(IntConsumer consumer, boolean ordered) {
                super(ordered);
                this.consumer = consumer;
            }

            @Override
            public StreamShape inputShape() {
                return StreamShape.INT_VALUE;
            }

            @Override
            public void accept(int t) {
                consumer.accept(t);
            }
        }

        /** Implementation class for {@code LongStream} */
        static final class OfLong extends ForEachOp<Long>
                implements Sink.OfLong {
            final LongConsumer consumer;

            OfLong(LongConsumer consumer, boolean ordered) {
                super(ordered);
                this.consumer = consumer;
            }

            @Override
            public StreamShape inputShape() {
                return StreamShape.LONG_VALUE;
            }

            @Override
            public void accept(long t) {
                consumer.accept(t);
            }
        }

        /** Implementation class for {@code DoubleStream} */
        static final class OfDouble extends ForEachOp<Double>
                implements Sink.OfDouble {
            final DoubleConsumer consumer;

            OfDouble(DoubleConsumer consumer, boolean ordered) {
                super(ordered);
                this.consumer = consumer;
            }

            @Override
            public StreamShape inputShape() {
                return StreamShape.DOUBLE_VALUE;
            }

            @Override
            public void accept(double t) {
                consumer.accept(t);
            }
        }
    }

    /** A {@code ForkJoinTask} for performing a parallel for-each operation */
    @SuppressWarnings("serial")
    static final class ForEachTask<S, T, throws X_OUT> extends CountedCompleter<Void> {
        private Spliterator<S, ?> spliterator;
        private final Sink<S> sink;
        private final PipelineHelper<T, X_OUT, ?> helper;
        private long targetSize;

        ForEachTask(PipelineHelper<T, X_OUT, ?> helper,
                    Spliterator<S, ?> spliterator,
                    Sink<S> sink) {
            super(null);
            this.sink = sink;
            this.helper = helper;
            this.spliterator = spliterator;
            this.targetSize = 0L;
        }

        ForEachTask(ForEachTask<S, T, X_OUT> parent, Spliterator<S, ?> spliterator) {
            super(parent);
            this.spliterator = spliterator;
            this.sink = parent.sink;
            this.targetSize = parent.targetSize;
            this.helper = parent.helper;
        }

        // Similar to AbstractTask but doesn't need to track child tasks
        public void compute() {
            Spliterator<S, ?> rightSplit = spliterator, leftSplit;
            long sizeEstimate = rightSplit.estimateSize(), sizeThreshold;
            if ((sizeThreshold = targetSize) == 0L)
                targetSize = sizeThreshold = AbstractTask.suggestTargetSize(sizeEstimate);
            boolean isShortCircuit = StreamOpFlag.SHORT_CIRCUIT.isKnown(helper.getStreamAndOpFlags());
            boolean forkRight = false;
            Sink<S> taskSink = sink;
            ForEachTask<S, T, X_OUT> task = this;
            try {
                while (!isShortCircuit || !taskSink.cancellationRequested()) {
                    if (sizeEstimate <= sizeThreshold ||
                            (leftSplit = rightSplit.trySplit()) == null) {
                        task.helper.copyInto(taskSink, rightSplit);
                        break;
                    }
                    ForEachTask<S, T, X_OUT> leftTask = new ForEachTask<>(task, leftSplit);
                    task.addToPendingCount(1);
                    ForEachTask<S, T, X_OUT> taskToFork;
                    if (forkRight) {
                        forkRight = false;
                        rightSplit = leftSplit;
                        taskToFork = task;
                        task = leftTask;
                    } else {
                        forkRight = true;
                        taskToFork = leftTask;
                    }
                    taskToFork.fork();
                    sizeEstimate = rightSplit.estimateSize();
                }
            } catch (Exception ex) {
                throw CheckedExceptions.wrap(ex);
            } finally {
                task.spliterator = null;
                task.propagateCompletion();
            }
        }
    }

    /**
     * A {@code ForkJoinTask} for performing a parallel for-each operation
     * which visits the elements in encounter order
     */
    @SuppressWarnings("serial")
    static final class ForEachOrderedTask<S, T, throws X_OUT> extends CountedCompleter<Void> {
        /*
         * Our goal is to ensure that the elements associated with a task are
         * processed according to an in-order traversal of the computation tree.
         * We use completion counts for representing these dependencies, so that
         * a task does not complete until all the tasks preceding it in this
         * order complete.  We use the "completion map" to associate the next
         * task in this order for any left child.  We increase the pending count
         * of any node on the right side of such a mapping by one to indicate
         * its dependency, and when a node on the left side of such a mapping
         * completes, it decrements the pending count of its corresponding right
         * side.  As the computation tree is expanded by splitting, we must
         * atomically update the mappings to maintain the invariant that the
         * completion map maps left children to the next node in the in-order
         * traversal.
         *
         * Take, for example, the following computation tree of tasks:
         *
         *       a
         *      / \
         *     b   c
         *    / \ / \
         *   d  e f  g
         *
         * The complete map will contain (not necessarily all at the same time)
         * the following associations:
         *
         *   d -> e
         *   b -> f
         *   f -> g
         *
         * Tasks e, f, g will have their pending counts increased by 1.
         *
         * The following relationships hold:
         *
         *   - completion of d "happens-before" e;
         *   - completion of d and e "happens-before b;
         *   - completion of b "happens-before" f; and
         *   - completion of f "happens-before" g
         *
         * Thus overall the "happens-before" relationship holds for the
         * reporting of elements, covered by tasks d, e, f and g, as specified
         * by the forEachOrdered operation.
         */

        private final PipelineHelper<T, X_OUT, ?> helper;
        private Spliterator<S, ?> spliterator;
        private final long targetSize;
        private final Sink<T> action;
        private final ForEachOrderedTask<S, T, X_OUT> leftPredecessor;
        private Node<T> node;

<<<<<<< HEAD
        private ForEachOrderedTask<S, T, X_OUT> next;
        private static final VarHandle NEXT;
        static {
            try {
                MethodHandles.Lookup l = MethodHandles.lookup();
                NEXT = l.findVarHandle(ForEachOrderedTask.class, "next", ForEachOrderedTask.class);
            } catch (Exception e) {
                throw new InternalError(e);
            }
        }
=======
        private ForEachOrderedTask<S, T> next;
        private static final VarHandle NEXT = MhUtil.findVarHandle(
                MethodHandles.lookup(), "next", ForEachOrderedTask.class);
>>>>>>> d636e0d3

        protected ForEachOrderedTask(PipelineHelper<T, X_OUT, ?> helper,
                                     Spliterator<S, ?> spliterator,
                                     Sink<T> action) {
            super(null);
            this.helper = helper;
            this.spliterator = spliterator;
            this.targetSize = AbstractTask.suggestTargetSize(spliterator.estimateSize());
            this.action = action;
            this.leftPredecessor = null;
        }

        ForEachOrderedTask(ForEachOrderedTask<S, T, X_OUT> parent,
                           Spliterator<S, ?> spliterator,
                           ForEachOrderedTask<S, T, X_OUT> leftPredecessor) {
            super(parent);
            this.helper = parent.helper;
            this.spliterator = spliterator;
            this.targetSize = parent.targetSize;
            this.action = parent.action;
            this.leftPredecessor = leftPredecessor;
        }

        @Override
        public final void compute() {
            doCompute(this);
        }

        private static <S, T, throws X_OUT> void doCompute(ForEachOrderedTask<S, T, X_OUT> task) {
            Spliterator<S, ?> rightSplit = task.spliterator, leftSplit;
            long sizeThreshold = task.targetSize;
            boolean forkRight = false;
            while (rightSplit.estimateSize() > sizeThreshold &&
                   (leftSplit = rightSplit.trySplit()) != null) {
                ForEachOrderedTask<S, T, X_OUT> leftChild =
                    new ForEachOrderedTask<>(task, leftSplit, task.leftPredecessor);
                ForEachOrderedTask<S, T, X_OUT> rightChild =
                    new ForEachOrderedTask<>(task, rightSplit, leftChild);

                // leftChild and rightChild were just created and not fork():ed
                // yet so no need for a volatile write
                leftChild.next = rightChild;

                // Fork the parent task
                // Completion of the left and right children "happens-before"
                // completion of the parent
                task.addToPendingCount(1);
                // Completion of the left child "happens-before" completion of
                // the right child
                rightChild.addToPendingCount(1);

                // If task is not on the left spine
                if (task.leftPredecessor != null) {
                    /*
                     * Completion of left-predecessor, or left subtree,
                     * "happens-before" completion of left-most leaf node of
                     * right subtree.
                     * The left child's pending count needs to be updated before
                     * it is associated in the completion map, otherwise the
                     * left child can complete prematurely and violate the
                     * "happens-before" constraint.
                     */
                    leftChild.addToPendingCount(1);
                    // Update association of left-predecessor to left-most
                    // leaf node of right subtree
                    if (NEXT.compareAndSet(task.leftPredecessor, task, leftChild)) {
                        // If replaced, adjust the pending count of the parent
                        // to complete when its children complete
                        task.addToPendingCount(-1);
                    } else {
                        // Left-predecessor has already completed, parent's
                        // pending count is adjusted by left-predecessor;
                        // left child is ready to complete
                        leftChild.addToPendingCount(-1);
                    }
                }

                ForEachOrderedTask<S, T, X_OUT> taskToFork;
                if (forkRight) {
                    forkRight = false;
                    rightSplit = leftSplit;
                    task = leftChild;
                    taskToFork = rightChild;
                }
                else {
                    forkRight = true;
                    task = rightChild;
                    taskToFork = leftChild;
                }
                taskToFork.fork();
            }

            /*
             * Task's pending count is either 0 or 1.  If 1 then the completion
             * map will contain a value that is task, and two calls to
             * tryComplete are required for completion, one below and one
             * triggered by the completion of task's left-predecessor in
             * onCompletion.  Therefore there is no data race within the if
             * block.
             */
            try {
                if (task.getPendingCount() > 0) {
                    // Cannot complete just yet so buffer elements into a Node
                    // for use when completion occurs
                    @SuppressWarnings("unchecked")
                    IntFunction<T[]> generator = size -> (T[]) new Object[size];
                    Node.Builder<T> nb = task.helper.makeNodeBuilder(
                            task.helper.exactOutputSizeIfKnown(rightSplit),
                            generator);
                    task.node = task.helper.wrapAndCopyInto(nb, rightSplit).build();
                    task.spliterator = null;
                }
                task.tryComplete(); // TODO: Move to finally?
            } catch (Exception ex) {
                throw CheckedExceptions.wrap(ex);
            }
        }

        @Override
        public void onCompletion(CountedCompleter<?> caller) {
            if (node != null) {
                // Dump buffered elements from this leaf into the sink
                node.forEach(action);
                node = null;
            }
            else if (spliterator != null) {
                try {
                    // Dump elements output from this leaf's pipeline into the sink
                    helper.wrapAndCopyInto(action, spliterator);
                } catch (Exception ex) {
                    throw CheckedExceptions.wrap(ex);
                } finally {
                    spliterator = null;
                }
            }

            // The completion of this task *and* the dumping of elements
            // "happens-before" completion of the associated left-most leaf task
            // of right subtree (if any, which can be this task's right sibling)
            //
            var leftDescendant = (ForEachOrderedTask<S, T, X_OUT>)NEXT.getAndSet(this, null);
            if (leftDescendant != null)
                leftDescendant.tryComplete();
        }
    }
}<|MERGE_RESOLUTION|>--- conflicted
+++ resolved
@@ -379,22 +379,9 @@
         private final ForEachOrderedTask<S, T, X_OUT> leftPredecessor;
         private Node<T> node;
 
-<<<<<<< HEAD
         private ForEachOrderedTask<S, T, X_OUT> next;
-        private static final VarHandle NEXT;
-        static {
-            try {
-                MethodHandles.Lookup l = MethodHandles.lookup();
-                NEXT = l.findVarHandle(ForEachOrderedTask.class, "next", ForEachOrderedTask.class);
-            } catch (Exception e) {
-                throw new InternalError(e);
-            }
-        }
-=======
-        private ForEachOrderedTask<S, T> next;
         private static final VarHandle NEXT = MhUtil.findVarHandle(
                 MethodHandles.lookup(), "next", ForEachOrderedTask.class);
->>>>>>> d636e0d3
 
         protected ForEachOrderedTask(PipelineHelper<T, X_OUT, ?> helper,
                                      Spliterator<S, ?> spliterator,
