--- conflicted
+++ resolved
@@ -290,34 +290,21 @@
         return new StatelessOp<>(this, StreamShape.LONG_VALUE,
                 StreamOpFlag.NOT_SORTED | StreamOpFlag.NOT_DISTINCT | StreamOpFlag.NOT_SIZED) {
             @Override
-<<<<<<< HEAD
             <X3 extends Exception>
             Sink<Long, ? extends X3> opWrapSink(int flags, Sink<Long, X3> sink) {
-                return new Sink.ChainedLong<>(sink) {
-                    // true if cancellationRequested() has been called
-                    boolean cancellationRequestedCalled;
-
-                    // cache the consumer to avoid creation on every accepted element
-                    LongConsumer downstreamAsLong = downstream::accept;
-
-                    @Override
-                    public void begin(long size) {
-                        downstream.begin(-1);
-                    }
-=======
-            Sink<Long> opWrapSink(int flags, Sink<Long> sink) {
                 final LongConsumer fastPath =
                         isShortCircuitingPipeline()
                                 ? null
                                 : (sink instanceof LongConsumer lc)
                                 ? lc
                                 : sink::accept;
-                final class FlatMap implements Sink.OfLong, LongPredicate {
+                final class FlatMap implements Sink.OfLong<RuntimeException>, LongPredicate {
                     boolean cancel;
 
                     @Override public void begin(long size) { sink.begin(-1); }
-                    @Override public void end() { sink.end(); }
->>>>>>> 9b428dda
+                    @Override public void end() { 
+                        try { sink.end(); } catch (Exception ex) { throw new RuntimeException(ex); } // RON TODO
+                    }
 
                     @Override
                     public void accept(long e) {
