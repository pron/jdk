/*
 * Copyright (c) 2012, 2024, Oracle and/or its affiliates. All rights reserved.
 * DO NOT ALTER OR REMOVE COPYRIGHT NOTICES OR THIS FILE HEADER.
 *
 * This code is free software; you can redistribute it and/or modify it
 * under the terms of the GNU General Public License version 2 only, as
 * published by the Free Software Foundation.  Oracle designates this
 * particular file as subject to the "Classpath" exception as provided
 * by Oracle in the LICENSE file that accompanied this code.
 *
 * This code is distributed in the hope that it will be useful, but WITHOUT
 * ANY WARRANTY; without even the implied warranty of MERCHANTABILITY or
 * FITNESS FOR A PARTICULAR PURPOSE.  See the GNU General Public License
 * version 2 for more details (a copy is included in the LICENSE file that
 * accompanied this code).
 *
 * You should have received a copy of the GNU General Public License version
 * 2 along with this work; if not, write to the Free Software Foundation,
 * Inc., 51 Franklin St, Fifth Floor, Boston, MA 02110-1301 USA.
 *
 * Please contact Oracle, 500 Oracle Parkway, Redwood Shores, CA 94065 USA
 * or visit www.oracle.com if you need additional information or have any
 * questions.
 */
package java.util.stream;

import java.util.Comparator;
import java.util.Iterator;
import java.util.List;
import java.util.Objects;
import java.util.Optional;
import java.util.Spliterator;
import java.util.Spliterators;
import java.util.function.BiConsumer;
import java.util.function.BiFunction;
import java.util.function.BinaryOperator;
import java.util.function.Consumer;
import java.util.function.DoubleConsumer;
import java.util.function.DoublePredicate;
import java.util.function.Function;
import java.util.function.IntConsumer;
import java.util.function.IntFunction;
import java.util.function.IntPredicate;
import java.util.function.LongConsumer;
import java.util.function.LongPredicate;
import java.util.function.Predicate;
import java.util.function.Supplier;
import java.util.function.ToDoubleFunction;
import java.util.function.ToIntFunction;
import java.util.function.ToLongFunction;
import jdk.internal.access.SharedSecrets;

/**
 * Abstract base class for an intermediate pipeline stage or pipeline source
 * stage implementing whose elements are of type {@code U}.
 *
 * @param <P_IN> type of elements in the upstream source
 * @param <P_OUT> type of elements in produced by this stage
 *
 * @since 1.8
 */
abstract class ReferencePipeline<P_IN, X_IN extends Exception, P_OUT, X_OUT extends X_IN|X, X extends Exception>
        extends AbstractPipeline<P_IN, X_IN, P_OUT, X_OUT, X, Stream<P_OUT, X_OUT>>
        implements Stream<P_OUT, X_OUT>  {

    /**
     * Constructor for the head of a stream pipeline.
     *
     * @param source {@code Supplier<Spliterator>} describing the stream source
     * @param sourceFlags the source flags for the stream source, described in
     *        {@link StreamOpFlag}
     * @param parallel {@code true} if the pipeline is parallel
     */
    ReferencePipeline(Supplier<? extends Spliterator<?, ?>> source,
                      int sourceFlags, boolean parallel) {
        super(source, sourceFlags, parallel);
    }

    /**
     * Constructor for the head of a stream pipeline.
     *
     * @param source {@code Spliterator} describing the stream source
     * @param sourceFlags The source flags for the stream source, described in
     *        {@link StreamOpFlag}
     * @param parallel {@code true} if the pipeline is parallel
     */
    ReferencePipeline(Spliterator<?, ?> source,
                      int sourceFlags, boolean parallel) {
        super(source, sourceFlags, parallel);
    }

    /**
     * Constructor for appending an intermediate operation onto an existing
     * pipeline.
     *
     * @param upstream the upstream element source
     * @param opFlags The operation flags for this operation, described in
     *        {@link StreamOpFlag}
     */
    ReferencePipeline(AbstractPipeline<?, ?, P_IN, X_IN, ?, ?> upstream, int opFlags) {
        super(upstream, opFlags);
    }

     /**
      * Constructor for appending an intermediate operation onto an existing
      * pipeline.
      *
      * @param upupstream the upstream of the upstream element source
      * @param upstream the upstream element source
      * @param opFlags The operation flags for this operation, described in
      *        {@link StreamOpFlag}
      */
     protected ReferencePipeline(AbstractPipeline<?, ?, P_IN, X_IN, ?, ?> upupstream, AbstractPipeline<?, ?, P_IN, X_IN, ?, ?> upstream, int opFlags) {
         super(upupstream, upstream, opFlags);
     }

    // Shape-specific methods

    @Override
    final StreamShape getOutputShape() {
        return StreamShape.REFERENCE;
    }

    @Override
    final <P_IN, XIN extends X_OUT> Node<P_OUT> evaluateToNode(PipelineHelper<P_OUT, ? extends X_OUT, ? extends X> helper,
                                        Spliterator<P_IN, XIN> spliterator,
                                        boolean flattenTree,
                                        IntFunction<P_OUT[]> generator) {
        return Nodes.collect(helper, spliterator, flattenTree, generator);
    }

    @Override
    final <P_IN, XIN extends X_OUT> Spliterator<P_OUT, ? extends X_OUT> wrap(PipelineHelper<P_OUT, ? extends X_OUT, ? extends X> ph,
                                     Supplier<Spliterator<P_IN, XIN>> supplier,
                                     boolean isParallel) {
        return new StreamSpliterators.WrappingSpliterator<P_IN, P_OUT, X_OUT, X>(ph, supplier, isParallel);
    }

    @Override
    final Spliterator<P_OUT, ? extends X_OUT> lazySpliterator(Supplier<? extends Spliterator<P_OUT, ? extends X_OUT>> supplier) {
        return new StreamSpliterators.DelegatingSpliterator<>(supplier);
    }

    @Override
    final boolean forEachWithCancel(Spliterator<P_OUT> spliterator, Sink<P_OUT> sink) {
        boolean cancelled;
        do { } while (!(cancelled = sink.cancellationRequested()) && spliterator.tryAdvance(sink));
        return cancelled;
    }

    @Override
    final Node.Builder<P_OUT> makeNodeBuilder(long exactSizeIfKnown, IntFunction<P_OUT[]> generator) {
        return Nodes.builder(exactSizeIfKnown, generator);
    }


    // BaseStream

    @Override
    public final Iterator<P_OUT> iterator() { // TODO
        return Spliterators.iterator(spliterator());
    }


    // Stream

    // Stateless intermediate operations from Stream

    @Override
    public Stream<P_OUT, X_OUT> unordered() {
        if (!isOrdered())
            return this;
        return new StatelessOp<P_OUT, X_OUT, P_OUT, X_OUT>(this, StreamShape.REFERENCE, StreamOpFlag.NOT_ORDERED) {
            @Override
            <X1 extends Exception>
            Sink<P_OUT, ? extends X1> opWrapSink(int flags, Sink<P_OUT, X1> sink) {
                return sink;
            }
        };
    }

    @Override
    public final <X1 extends Exception> Stream<P_OUT, ? extends X_OUT|X1> filter(Predicate<? super P_OUT, ? extends X1> predicate) {
        Objects.requireNonNull(predicate);

        return new StatelessOp<>(this, StreamShape.REFERENCE,
                                     StreamOpFlag.NOT_SIZED) {
            // X4 is an added parameter that doesn't exist in the overloaded method; temporary until we support A|B outside bounds
            // If we're not adding X4, we infer a result of Sink<P_OUT, ? extends X3> rather than Sink<P_OUT, ? extends X1|X3>
            // because inference works on the constructor, and chooses the lower result (it probably solves ChainedReference's
            // X to its lower bound of X_OUT, given that ChainedReference<T, X extends Exception, E_OUT, X_OUT extends X>
            @Override
            <X4 extends X3|X1, X3 extends Exception>
            Sink<P_OUT, ? extends X4> opWrapSink(int flags, Sink<P_OUT, X3> sink) {
                return new Sink.ChainedReference<P_OUT, X4, P_OUT, X3>(sink) {
                    @Override
                    public void begin(long size) {
                        downstream.begin(-1);
                    }

                    @Override
                    public void accept(P_OUT u) throws X3, X1 {
                        if (predicate.test(u))
                            downstream.accept(u);
                    }
                };
            }
        };
    }

    @Override
    public final <R, X1 extends Exception> Stream<R, ? extends X_OUT|X1> map(Function<? super P_OUT, ? extends R, ? extends X1> mapper) {
        Objects.requireNonNull(mapper);

        return new StatelessOp<>(this, StreamShape.REFERENCE,
                                     StreamOpFlag.NOT_SORTED | StreamOpFlag.NOT_DISTINCT) {
            @Override
            <X4 extends X3|X1, X3 extends Exception>
            Sink<P_OUT, ? extends X4> opWrapSink(int flags, Sink<R, X3> sink) {
                return new Sink.ChainedReference<P_OUT, X4, R, X3>(sink) {
                    @Override
                    public void accept(P_OUT u) throws X1, X3 {
                        downstream.accept(mapper.apply(u));
                    }
                };
            }
        };
    }

    @SuppressWarnings("unchecked")
    private AbstractPipeline<?,?,P_OUT,RuntimeException,?,?> eraseException() {
        return (AbstractPipeline<?,?,P_OUT,RuntimeException,?,?>)this; // TODO
    }

    @Override
    public final IntStream mapToInt(ToIntFunction<? super P_OUT> mapper) {
        Objects.requireNonNull(mapper);
        return new IntPipeline.StatelessOp<P_OUT>(eraseException(), StreamShape.REFERENCE,
                                              StreamOpFlag.NOT_SORTED | StreamOpFlag.NOT_DISTINCT) {
            @Override
            <X1 extends Exception>
            Sink<P_OUT, ? extends X1> opWrapSink(int flags, Sink<Integer, X1> sink) {
                return new Sink.ChainedReference<P_OUT, X1, Integer, X1>(sink) {
                    @Override
                    public void accept(P_OUT u) throws X1 {
                        downstream.accept(mapper.applyAsInt(u));
                    }
                };
            }
        };
    }

    @Override
    public final LongStream mapToLong(ToLongFunction<? super P_OUT> mapper) {
        Objects.requireNonNull(mapper);
        return new LongPipeline.StatelessOp<P_OUT>(eraseException(), StreamShape.REFERENCE,
                                      StreamOpFlag.NOT_SORTED | StreamOpFlag.NOT_DISTINCT) {
            @Override
            <X1 extends Exception>
            Sink<P_OUT, ? extends X1> opWrapSink(int flags, Sink<Long, X1> sink) {
                return new Sink.ChainedReference<P_OUT, X1, Long, X1>(sink) {
                    @Override
                    public void accept(P_OUT u) {
                        downstream.accept(mapper.applyAsLong(u));
                    }
                };
            }
        };
    }

    @Override
    public final DoubleStream mapToDouble(ToDoubleFunction<? super P_OUT> mapper) {
        Objects.requireNonNull(mapper);
        return new DoublePipeline.StatelessOp<P_OUT>(eraseException(), StreamShape.REFERENCE,
                                        StreamOpFlag.NOT_SORTED | StreamOpFlag.NOT_DISTINCT) {
            @Override
            <X1 extends Exception>
            Sink<P_OUT, ? extends X1> opWrapSink(int flags, Sink<Double, X1> sink) {
                return new Sink.ChainedReference<P_OUT, X1, Double, X1>(sink) {
                    @Override
                    public void accept(P_OUT u) {
                        downstream.accept(mapper.applyAsDouble(u));
                    }
                };
            }
        };
    }

    @Override
    public final <R, X1 extends Exception, X2 extends Exception>
    Stream<R, ? extends X_OUT|X1|X2> flatMap(Function<? super P_OUT, ? extends Stream<? extends R, ? extends X2>, ? extends X1> mapper) {
        Objects.requireNonNull(mapper);
        return new StatelessOp<>(this, StreamShape.REFERENCE,
                                     StreamOpFlag.NOT_SORTED | StreamOpFlag.NOT_DISTINCT | StreamOpFlag.NOT_SIZED) {
            @Override
<<<<<<< HEAD
            <X4 extends X3|X2|X1, X3 extends Exception>
            Sink<P_OUT, ? extends X4> opWrapSink(int flags, Sink<R, X3> sink) {
                return new Sink.ChainedReference<P_OUT, X4, R, X3>(sink) {
                    // true if cancellationRequested() has been called
                    boolean cancellationRequestedCalled;
=======
            Sink<P_OUT> opWrapSink(int flags, Sink<R> sink) {
                boolean shorts = isShortCircuitingPipeline();
                final class FlatMap implements Sink<P_OUT>, Predicate<R> {
                    boolean cancel;
>>>>>>> 9b428dda

                    @Override public void begin(long size) { sink.begin(-1); }
                    @Override public void end() { sink.end(); }

                    @Override
<<<<<<< HEAD
                    public void accept(P_OUT u) throws X3, X1, X2 {
                        try (Stream<? extends R, ? extends X2> result = mapper.apply(u)) {
                            if (result != null) {
                                if (!cancellationRequestedCalled) {
                                    result.sequential().forEach(downstream);
                                } else {
                                    var s = result.sequential().spliterator();
                                    try {
                                        do {} while(!downstream.cancellationRequested()
                                                && s.tryAdvance(CheckedExceptions.wrap((Consumer<? super R, ?>)downstream)));
                                    } catch (RuntimeException rex) { throw CheckedExceptions.<X3>unwrap(rex); }
                                }
=======
                    public void accept(P_OUT e) {
                        try (Stream<? extends R> result = mapper.apply(e)) {
                            if (result != null) {
                                if (shorts)
                                    result.sequential().allMatch(this);
                                else
                                    result.sequential().forEach(sink);
>>>>>>> 9b428dda
                            }
                        }
                    }

                    @Override
                    public boolean cancellationRequested() {
                        return cancel || (cancel |= sink.cancellationRequested());
                    }

                    @Override
                    public boolean test(R output) {
                        if (!cancel) {
                            sink.accept(output);
                            return !(cancel |= sink.cancellationRequested());
                        } else {
                            return false;
                        }
                    }
                }
                return new FlatMap();
            }
        };
    }

    @Override
    public final IntStream flatMapToInt(Function<? super P_OUT, ? extends IntStream> mapper) {
        Objects.requireNonNull(mapper);
        return new IntPipeline.StatelessOp<P_OUT>(eraseException(), StreamShape.REFERENCE,
                                              StreamOpFlag.NOT_SORTED | StreamOpFlag.NOT_DISTINCT | StreamOpFlag.NOT_SIZED) {
            @Override
<<<<<<< HEAD
            <X3 extends Exception>
            Sink<P_OUT, ? extends X3> opWrapSink(int flags, Sink<Integer, X3> sink) {
                return new Sink.ChainedReference<P_OUT, X3, Integer, X3>(sink) {
                    // true if cancellationRequested() has been called
                    boolean cancellationRequestedCalled;

                    // cache the consumer to avoid creation on every accepted element
                    IntConsumer downstreamAsInt = downstream::accept;
=======
            Sink<P_OUT> opWrapSink(int flags, Sink<Integer> sink) {
                IntConsumer fastPath =
                    isShortCircuitingPipeline()
                        ? null
                        : (sink instanceof IntConsumer ic)
                            ? ic
                            : sink::accept;
                final class FlatMap implements Sink<P_OUT>, IntPredicate {
                    boolean cancel;

                    @Override public void begin(long size) { sink.begin(-1); }
                    @Override public void end() { sink.end(); }
>>>>>>> 9b428dda

                    @Override
                    public void accept(P_OUT e) {
                        try (IntStream result = mapper.apply(e)) {
                            if (result != null) {
                                if (fastPath == null)
                                    result.sequential().allMatch(this);
                                else
                                    result.sequential().forEach(fastPath);
                            }
                        }
                    }

                    @Override
                    public boolean cancellationRequested() {
                        return cancel || (cancel |= sink.cancellationRequested());
                    }

                    @Override
                    public boolean test(int output) {
                        if (!cancel) {
                            sink.accept(output);
                            return !(cancel |= sink.cancellationRequested());
                        } else {
                            return false;
                        }
                    }
                }
                return new FlatMap();
            }
        };
    }

    @Override
    public final DoubleStream flatMapToDouble(Function<? super P_OUT, ? extends DoubleStream> mapper) {
        Objects.requireNonNull(mapper);
        return new DoublePipeline.StatelessOp<P_OUT>(eraseException(), StreamShape.REFERENCE,
                                                     StreamOpFlag.NOT_SORTED | StreamOpFlag.NOT_DISTINCT | StreamOpFlag.NOT_SIZED) {
            @Override
<<<<<<< HEAD
            <X3 extends Exception>
            Sink<P_OUT, ? extends X3> opWrapSink(int flags, Sink<Double, X3> sink) {
                return new Sink.ChainedReference<P_OUT, X3, Double, X3>(sink) {
                    // true if cancellationRequested() has been called
                    boolean cancellationRequestedCalled;

                    // cache the consumer to avoid creation on every accepted element
                    DoubleConsumer downstreamAsDouble = downstream::accept;
=======
            Sink<P_OUT> opWrapSink(int flags, Sink<Double> sink) {
                DoubleConsumer fastPath =
                    isShortCircuitingPipeline()
                        ? null
                        : (sink instanceof DoubleConsumer dc)
                            ? dc
                            : sink::accept;
                final class FlatMap implements Sink<P_OUT>, DoublePredicate {
                    boolean cancel;

                    @Override public void begin(long size) { sink.begin(-1); }
                    @Override public void end() { sink.end(); }
>>>>>>> 9b428dda

                    @Override
                    public void accept(P_OUT e) {
                        try (DoubleStream result = mapper.apply(e)) {
                            if (result != null) {
                                if (fastPath == null)
                                    result.sequential().allMatch(this);
                                else
                                    result.sequential().forEach(fastPath);
                            }
                        }
                    }

                    @Override
                    public boolean cancellationRequested() {
                        return cancel || (cancel |= sink.cancellationRequested());
                    }

                    @Override
                    public boolean test(double output) {
                        if (!cancel) {
                            sink.accept(output);
                            return !(cancel |= sink.cancellationRequested());
                        } else {
                            return false;
                        }
                    }
                }
                return new FlatMap();
            }
        };
    }

    @Override
    public final LongStream flatMapToLong(Function<? super P_OUT, ? extends LongStream> mapper) {
        Objects.requireNonNull(mapper);
        // We can do better than this, by polling cancellationRequested when stream is infinite
        return new LongPipeline.StatelessOp<P_OUT>(eraseException(), StreamShape.REFERENCE,
                                                   StreamOpFlag.NOT_SORTED | StreamOpFlag.NOT_DISTINCT | StreamOpFlag.NOT_SIZED) {
            @Override
<<<<<<< HEAD
            <X3 extends Exception>
            Sink<P_OUT, ? extends X3> opWrapSink(int flags, Sink<Long, X3> sink) {
                return new Sink.ChainedReference<P_OUT, X3, Long, X3>(sink) {
                    // true if cancellationRequested() has been called
                    boolean cancellationRequestedCalled;

                    // cache the consumer to avoid creation on every accepted element
                    LongConsumer downstreamAsLong = downstream::accept;

                    @Override
                    public void begin(long size) {
                        downstream.begin(-1);
                    }
=======
            Sink<P_OUT> opWrapSink(int flags, Sink<Long> sink) {
                LongConsumer fastPath =
                    isShortCircuitingPipeline()
                        ? null
                        : (sink instanceof LongConsumer lc)
                            ? lc
                            : sink::accept;
                final class FlatMap implements Sink<P_OUT>, LongPredicate {
                    boolean cancel;

                    @Override public void begin(long size) { sink.begin(-1); }
                    @Override public void end() { sink.end(); }
>>>>>>> 9b428dda

                    @Override
                    public void accept(P_OUT e) {
                        try (LongStream result = mapper.apply(e)) {
                            if (result != null) {
                                if (fastPath == null)
                                    result.sequential().allMatch(this);
                                else
                                    result.sequential().forEach(fastPath);
                            }
                        }
                    }

                    @Override
                    public boolean cancellationRequested() {
                        return cancel || (cancel |= sink.cancellationRequested());
                    }

                    @Override
                    public boolean test(long output) {
                        if (!cancel) {
                            sink.accept(output);
                            return !(cancel |= sink.cancellationRequested());
                        } else {
                            return false;
                        }
                    }
                }
                return new FlatMap();
            }
        };
    }

//    abstract class ReferencePipeline<P_IN, X_IN extends X_OUT, P_OUT, X_OUT extends Exception>
//            extends AbstractPipeline<P_IN, X_IN, P_OUT, X_OUT, Stream<P_OUT, X_OUT>>

    @Override
    public final <R, X1 extends Exception>
    Stream<R, ? extends X_OUT|X1> mapMulti(BiConsumer<? super P_OUT, ? super Consumer<R>, ? extends X1> mapper) {
        Objects.requireNonNull(mapper);
        return new StatelessOp<P_OUT, X_OUT, R, X_OUT>(this, StreamShape.REFERENCE,
                StreamOpFlag.NOT_SORTED | StreamOpFlag.NOT_DISTINCT | StreamOpFlag.NOT_SIZED) {
            @Override
            <X3 extends Exception>
            Sink<P_OUT, ? extends X3> opWrapSink(int flags, Sink<R, X3> sink) {
                return new Sink.ChainedReference<P_OUT, X3, R, X3>(sink) {

                    @Override
                    public void begin(long size) {
                        downstream.begin(-1);
                    }

                    @Override
                    @SuppressWarnings("unchecked")
                    public void accept(P_OUT u) {
                        mapper.accept(u, (Consumer<R>) downstream);
                    }
                };
            }
        };
    }

    @Override
    public final IntStream mapMultiToInt(BiConsumer<? super P_OUT, ? super IntConsumer> mapper) {
        Objects.requireNonNull(mapper);
        return new IntPipeline.StatelessOp<>(eraseException(), StreamShape.REFERENCE,
                StreamOpFlag.NOT_SORTED | StreamOpFlag.NOT_DISTINCT | StreamOpFlag.NOT_SIZED) {
            @Override
            <X3 extends Exception>
            Sink<P_OUT, ? extends X3> opWrapSink(int flags, Sink<Integer, X3> sink) {
                return new Sink.ChainedReference<P_OUT, X3, Integer, X3>(sink) {

                    @Override
                    public void begin(long size) {
                        downstream.begin(-1);
                    }

                    @Override
                    @SuppressWarnings("unchecked")
                    public void accept(P_OUT u) {
                        mapper.accept(u, (IntConsumer)downstream);
                    }
                };
            }
        };
    }

    @Override
    public final LongStream mapMultiToLong(BiConsumer<? super P_OUT, ? super LongConsumer> mapper) {
        Objects.requireNonNull(mapper);
        return new LongPipeline.StatelessOp<>(eraseException(), StreamShape.REFERENCE,
                StreamOpFlag.NOT_SORTED | StreamOpFlag.NOT_DISTINCT | StreamOpFlag.NOT_SIZED) {
            @Override
            <X3 extends Exception>
            Sink<P_OUT, ? extends X3> opWrapSink(int flags, Sink<Long, X3> sink) {
                return new Sink.ChainedReference<P_OUT, X3, Long, X3>(sink) {

                    @Override
                    public void begin(long size) {
                        downstream.begin(-1);
                    }

                    @Override
                    @SuppressWarnings("unchecked")
                    public void accept(P_OUT u) {
                        mapper.accept(u, (LongConsumer) downstream);
                    }
                };
            }
        };
    }


    @Override
    public final DoubleStream mapMultiToDouble(BiConsumer<? super P_OUT, ? super DoubleConsumer> mapper) {
        Objects.requireNonNull(mapper);
        return new DoublePipeline.StatelessOp<>(eraseException(), StreamShape.REFERENCE,
                StreamOpFlag.NOT_SORTED | StreamOpFlag.NOT_DISTINCT | StreamOpFlag.NOT_SIZED) {
            @Override
            <X3 extends Exception>
            Sink<P_OUT, ? extends X3> opWrapSink(int flags, Sink<Double, X3> sink) {
                return new Sink.ChainedReference<P_OUT, X3, Double, X3>(sink) {

                    @Override
                    public void begin(long size) {
                        downstream.begin(-1);
                    }

                    @Override
                    @SuppressWarnings("unchecked")
                    public void accept(P_OUT u) {
                        mapper.accept(u, (DoubleConsumer) downstream);
                    }
                };
            }
        };
    }

    @Override
    public final Stream<P_OUT, ? extends X_OUT> peek(Consumer<? super P_OUT> action) {
        Objects.requireNonNull(action);
        return new StatelessOp<P_OUT, X_OUT, P_OUT, X_OUT>(this, StreamShape.REFERENCE,
                                     0) {
            @Override
            <X3 extends Exception>
            Sink<P_OUT, ? extends X3> opWrapSink(int flags, Sink<P_OUT, X3> sink) {
                return new Sink.ChainedReference<P_OUT, X3, P_OUT, X3>(sink) {
                    @Override
                    public void accept(P_OUT u) throws X3 {
                        action.accept(u);
                        downstream.accept(u);
                    }
                };
            }
        };
    }

    // Stateful intermediate operations from Stream

    @Override
    public final Stream<P_OUT, X_OUT> distinct() {
        return DistinctOps.makeRef(this);
    }

    @Override
    public final Stream<P_OUT, X_OUT> sorted() {
        return SortedOps.makeRef(this);
    }

    @Override
    public final Stream<P_OUT, X_OUT> sorted(Comparator<? super P_OUT> comparator) {
        return SortedOps.makeRef(this, comparator);
    }

    @Override
    public final Stream<P_OUT, X_OUT> limit(long maxSize) {
        if (maxSize < 0)
            throw new IllegalArgumentException(Long.toString(maxSize));
        return SliceOps.makeRef(this, 0, maxSize);
    }

    @Override
    public final Stream<P_OUT, X_OUT> skip(long n) {
        if (n < 0)
            throw new IllegalArgumentException(Long.toString(n));
        if (n == 0)
            return this;
        else
            return SliceOps.makeRef(this, n, -1);
    }

    @Override
    public final Stream<P_OUT, ? extends X_OUT> takeWhile(Predicate<? super P_OUT> predicate) {
        return WhileOps.makeTakeWhileRef(this, predicate);
    }

    @Override
    public final Stream<P_OUT, ? extends X_OUT> dropWhile(Predicate<? super P_OUT> predicate) {
        return WhileOps.makeDropWhileRef(this, predicate);
    }

    // Terminal operations from Stream

    @Override
    public <X1 extends Exception> void forEach(Consumer<? super P_OUT, X1> action) throws X_OUT, X1 {
        evaluate(ForEachOps.makeRef(action, false));
    }

    @Override
    public <X1 extends Exception> void forEachOrdered(Consumer<? super P_OUT, X1> action) throws X_OUT, X1 {
        evaluate(ForEachOps.makeRef(action, true));
    }

    @Override
    @SuppressWarnings("unchecked")
    public final <A> A[] toArray(IntFunction<A[]> generator) throws X_OUT {
        // Since A has no relation to U (not possible to declare that A is an upper bound of U)
        // there will be no static type checking.
        // Therefore use a raw type and assume A == U rather than propagating the separation of A and U
        // throughout the code-base.
        // The runtime type of U is never checked for equality with the component type of the runtime type of A[].
        // Runtime checking will be performed when an element is stored in A[], thus if A is not a
        // super type of U an ArrayStoreException will be thrown.
        @SuppressWarnings("rawtypes")
        IntFunction rawGenerator = generator;
        try {
            return(A[])Nodes.flatten(evaluateToArrayNode(rawGenerator),rawGenerator)
                .asArray(rawGenerator);
        } catch (RuntimeException re) {
            throw re;
        } catch (Exception ex) {
            throw (X_OUT)ex;
        }
    }

    @Override
    public final Object[] toArray() throws X_OUT {
        return toArray(Object[]::new);
    }

    @Override
    public List<P_OUT> toList() throws X_OUT {
        return SharedSecrets.getJavaUtilCollectionAccess().listFromTrustedArrayNullsAllowed(this.toArray());
    }

    @Override
    public final boolean anyMatch(Predicate<? super P_OUT> predicate) throws X_OUT {
        return evaluate(MatchOps.makeRef(predicate, MatchOps.MatchKind.ANY));
    }

    @Override
    public final boolean allMatch(Predicate<? super P_OUT> predicate) throws X_OUT {
        return evaluate(MatchOps.makeRef(predicate, MatchOps.MatchKind.ALL));
    }

    @Override
    public final boolean noneMatch(Predicate<? super P_OUT> predicate) throws X_OUT {
        return evaluate(MatchOps.makeRef(predicate, MatchOps.MatchKind.NONE));
    }

    @Override
    public final Optional<P_OUT> findFirst() throws X_OUT {
        return evaluate(FindOps.makeRef(true));
    }

    @Override
    public final Optional<P_OUT> findAny() throws X_OUT {
        return evaluate(FindOps.makeRef(false));
    }

    @Override
    public final P_OUT reduce(final P_OUT identity, final BinaryOperator<P_OUT> accumulator) throws X_OUT {
        return evaluate(ReduceOps.makeRef(identity, accumulator, accumulator));
    }

    @Override
    public final Optional<P_OUT> reduce(BinaryOperator<P_OUT> accumulator) throws X_OUT {
        return evaluate(ReduceOps.makeRef(accumulator));
    }

    @Override
    public final <R> R reduce(R identity, BiFunction<R, ? super P_OUT, R> accumulator, BinaryOperator<R> combiner) throws X_OUT {
        return evaluate(ReduceOps.makeRef(identity, accumulator, combiner));
    }

    @Override
    public final <R, X1 extends Exception> Stream<R, ? extends X_OUT|X1> gather(Gatherer<? super P_OUT, ?, R, X1> gatherer) {
        return GathererOp.of(this, gatherer);
    }

    @Override
    @SuppressWarnings("unchecked")
    public <R, A> R collect(Collector<? super P_OUT, A, R> collector) throws X_OUT {
        A container;
        if (isParallel()
                && (collector.characteristics().contains(Collector.Characteristics.CONCURRENT))
                && (!isOrdered() || collector.characteristics().contains(Collector.Characteristics.UNORDERED))) {
            container = collector.supplier().get();
            BiConsumer<A, ? super P_OUT> accumulator = collector.accumulator();
            forEach(u -> accumulator.accept(container, u));
        }
        else {
            container = evaluate(ReduceOps.makeRef(collector));
        }
        return collector.characteristics().contains(Collector.Characteristics.IDENTITY_FINISH)
               ? (R) container
               : collector.finisher().apply(container);
    }

    @Override
    public <R> R collect(Supplier<R> supplier,
                               BiConsumer<R, ? super P_OUT> accumulator,
                               BiConsumer<R, R> combiner) throws X_OUT {
        return evaluate(ReduceOps.makeRef(supplier, accumulator, combiner));
    }

    @Override
    public final Optional<P_OUT> max(Comparator<? super P_OUT> comparator) throws X_OUT {
        return reduce(BinaryOperator.maxBy(comparator));
    }

    @Override
    public final Optional<P_OUT> min(Comparator<? super P_OUT> comparator) throws X_OUT {
        return reduce(BinaryOperator.minBy(comparator));

    }

    @Override
    public final long count() throws X_OUT {
        return evaluate(ReduceOps.makeRefCounting());
    }

    //

    /**
     * Source stage of a ReferencePipeline.
     *
     * @param <E_IN> type of elements in the upstream source
     * @param <E_OUT> type of elements in produced by this stage
     * @since 1.8
     */
    static class Head<E_IN, E_OUT, X_OUT extends Exception> extends ReferencePipeline<E_IN, RuntimeException, E_OUT, X_OUT, X_OUT> {
        /**
         * Constructor for the source stage of a Stream.
         *
         * @param source {@code Supplier<Spliterator>} describing the stream
         *               source
         * @param sourceFlags the source flags for the stream source, described
         *                    in {@link StreamOpFlag}
         */
        Head(Supplier<? extends Spliterator<?, ?>> source,
             int sourceFlags, boolean parallel) {
            super(source, sourceFlags, parallel);
        }

        /**
         * Constructor for the source stage of a Stream.
         *
         * @param source {@code Spliterator} describing the stream source
         * @param sourceFlags the source flags for the stream source, described
         *                    in {@link StreamOpFlag}
         */
        Head(Spliterator<?, ?> source,
             int sourceFlags, boolean parallel) {
            super(source, sourceFlags, parallel);
        }

        @Override
        final boolean opIsStateful() {
            throw new UnsupportedOperationException();
        }

        @Override
        final <X3 extends Exception>
        Sink<E_IN, ? extends X3|X_OUT> opWrapSink(int flags, Sink<E_OUT, X3> sink) {
            throw new UnsupportedOperationException();
        }

        // Optimized sequential terminal operations for the head of the pipeline

        @Override
        public <X1 extends Exception> void forEach(Consumer<? super E_OUT, X1> action) throws X_OUT, X1 {
            if (!isParallel()) {
                CheckedExceptions.unwrap(() ->
                    sourceStageSpliterator().forEachRemaining(CheckedExceptions.wrap(action)));
            }
            else {
                super.forEach(action);
            }
        }

        @Override
        public <X1 extends Exception> void forEachOrdered(Consumer<? super E_OUT, X1> action) throws X_OUT, X1 {
            if (!isParallel()) {
                CheckedExceptions.unwrap(() ->
                    sourceStageSpliterator().forEachRemaining(CheckedExceptions.wrap(action)));
            }
            else {
                super.forEachOrdered(action);
            }
        }
    }

    /**
     * Base class for a stateless intermediate stage of a Stream.
     *
     * @param <E_IN> type of elements in the upstream source
     * @param <E_OUT> type of elements in produced by this stage
     * @since 1.8
     */
    abstract static class StatelessOp<E_IN, X_IN extends Exception, E_OUT, X_OUT extends X_IN|X, X extends Exception>
            extends ReferencePipeline<E_IN, X_IN, E_OUT, X_OUT, X> {
        /**
         * Construct a new Stream by appending a stateless intermediate
         * operation to an existing stream.
         *
         * @param upstream The upstream pipeline stage
         * @param inputShape The stream shape for the upstream pipeline stage
         * @param opFlags Operation flags for the new stage
         */
        StatelessOp(AbstractPipeline<?, ?, E_IN, X_IN, ?, ?> upstream,
                    StreamShape inputShape,
                    int opFlags) {
            super(upstream, opFlags);
            assert upstream.getOutputShape() == inputShape;
        }

        @Override
        final boolean opIsStateful() {
            return false;
        }
    }

    /**
     * Base class for a stateful intermediate stage of a Stream.
     *
     * @param <E_IN> type of elements in the upstream source
     * @param <E_OUT> type of elements in produced by this stage
     * @since 1.8
     */
    abstract static class StatefulOp<E_IN, X_IN extends Exception, E_OUT, X_OUT extends X_IN|X, X extends Exception>
            extends ReferencePipeline<E_IN, X_IN, E_OUT, X_OUT, X> {
        /**
         * Construct a new Stream by appending a stateful intermediate operation
         * to an existing stream.
         * @param upstream The upstream pipeline stage
         * @param inputShape The stream shape for the upstream pipeline stage
         * @param opFlags Operation flags for the new stage
         */
        StatefulOp(AbstractPipeline<?, ?, E_IN, X_IN, ?, ?> upstream,
                   StreamShape inputShape,
                   int opFlags) {
            super(upstream, opFlags);
            assert upstream.getOutputShape() == inputShape;
        }

        @Override
        final boolean opIsStateful() {
            return true;
        }

        @Override
        abstract <P_IN, XX extends X_IN> Node<E_OUT> opEvaluateParallel(PipelineHelper<E_OUT, XX, ? extends X> helper,
                                                       Spliterator<P_IN, ? extends XX> spliterator,
                                                       IntFunction<E_OUT[]> generator) throws X_OUT;
    }
}<|MERGE_RESOLUTION|>--- conflicted
+++ resolved
@@ -293,47 +293,25 @@
         return new StatelessOp<>(this, StreamShape.REFERENCE,
                                      StreamOpFlag.NOT_SORTED | StreamOpFlag.NOT_DISTINCT | StreamOpFlag.NOT_SIZED) {
             @Override
-<<<<<<< HEAD
             <X4 extends X3|X2|X1, X3 extends Exception>
             Sink<P_OUT, ? extends X4> opWrapSink(int flags, Sink<R, X3> sink) {
-                return new Sink.ChainedReference<P_OUT, X4, R, X3>(sink) {
-                    // true if cancellationRequested() has been called
-                    boolean cancellationRequestedCalled;
-=======
-            Sink<P_OUT> opWrapSink(int flags, Sink<R> sink) {
                 boolean shorts = isShortCircuitingPipeline();
-                final class FlatMap implements Sink<P_OUT>, Predicate<R> {
+                final class FlatMap implements Sink<P_OUT, X4>, Predicate<R> {
                     boolean cancel;
->>>>>>> 9b428dda
 
                     @Override public void begin(long size) { sink.begin(-1); }
-                    @Override public void end() { sink.end(); }
-
-                    @Override
-<<<<<<< HEAD
-                    public void accept(P_OUT u) throws X3, X1, X2 {
-                        try (Stream<? extends R, ? extends X2> result = mapper.apply(u)) {
-                            if (result != null) {
-                                if (!cancellationRequestedCalled) {
-                                    result.sequential().forEach(downstream);
-                                } else {
-                                    var s = result.sequential().spliterator();
-                                    try {
-                                        do {} while(!downstream.cancellationRequested()
-                                                && s.tryAdvance(CheckedExceptions.wrap((Consumer<? super R, ?>)downstream)));
-                                    } catch (RuntimeException rex) { throw CheckedExceptions.<X3>unwrap(rex); }
-                                }
-=======
-                    public void accept(P_OUT e) {
-                        try (Stream<? extends R> result = mapper.apply(e)) {
+                    @Override public void end() throws X4 { sink.end(); }
+
+                    @Override
+                    public void accept(P_OUT e) throws X3, X1, X2 {
+                        try (Stream<? extends R, ? extends X2> result = mapper.apply(e)) {
                             if (result != null) {
                                 if (shorts)
                                     result.sequential().allMatch(this);
-                                else
+                                else 
                                     result.sequential().forEach(sink);
->>>>>>> 9b428dda
                             }
-                        }
+                        } catch (RuntimeException rex) { throw CheckedExceptions.<X3>unwrap(rex); }
                     }
 
                     @Override
@@ -343,12 +321,14 @@
 
                     @Override
                     public boolean test(R output) {
-                        if (!cancel) {
-                            sink.accept(output);
-                            return !(cancel |= sink.cancellationRequested());
-                        } else {
-                            return false;
-                        }
+                        try {
+                            if (!cancel) {
+                                sink.accept(output);
+                                return !(cancel |= sink.cancellationRequested());
+                            } else {
+                                return false;
+                            }
+                        } catch (Exception ex) { throw CheckedExceptions.wrap(ex); }
                     }
                 }
                 return new FlatMap();
@@ -362,29 +342,19 @@
         return new IntPipeline.StatelessOp<P_OUT>(eraseException(), StreamShape.REFERENCE,
                                               StreamOpFlag.NOT_SORTED | StreamOpFlag.NOT_DISTINCT | StreamOpFlag.NOT_SIZED) {
             @Override
-<<<<<<< HEAD
             <X3 extends Exception>
             Sink<P_OUT, ? extends X3> opWrapSink(int flags, Sink<Integer, X3> sink) {
-                return new Sink.ChainedReference<P_OUT, X3, Integer, X3>(sink) {
-                    // true if cancellationRequested() has been called
-                    boolean cancellationRequestedCalled;
-
-                    // cache the consumer to avoid creation on every accepted element
-                    IntConsumer downstreamAsInt = downstream::accept;
-=======
-            Sink<P_OUT> opWrapSink(int flags, Sink<Integer> sink) {
                 IntConsumer fastPath =
                     isShortCircuitingPipeline()
                         ? null
                         : (sink instanceof IntConsumer ic)
                             ? ic
                             : sink::accept;
-                final class FlatMap implements Sink<P_OUT>, IntPredicate {
+                final class FlatMap implements Sink<P_OUT, X3>, IntPredicate {
                     boolean cancel;
 
                     @Override public void begin(long size) { sink.begin(-1); }
-                    @Override public void end() { sink.end(); }
->>>>>>> 9b428dda
+                    @Override public void end() throws X3 { sink.end(); }
 
                     @Override
                     public void accept(P_OUT e) {
@@ -424,29 +394,19 @@
         return new DoublePipeline.StatelessOp<P_OUT>(eraseException(), StreamShape.REFERENCE,
                                                      StreamOpFlag.NOT_SORTED | StreamOpFlag.NOT_DISTINCT | StreamOpFlag.NOT_SIZED) {
             @Override
-<<<<<<< HEAD
             <X3 extends Exception>
             Sink<P_OUT, ? extends X3> opWrapSink(int flags, Sink<Double, X3> sink) {
-                return new Sink.ChainedReference<P_OUT, X3, Double, X3>(sink) {
-                    // true if cancellationRequested() has been called
-                    boolean cancellationRequestedCalled;
-
-                    // cache the consumer to avoid creation on every accepted element
-                    DoubleConsumer downstreamAsDouble = downstream::accept;
-=======
-            Sink<P_OUT> opWrapSink(int flags, Sink<Double> sink) {
                 DoubleConsumer fastPath =
                     isShortCircuitingPipeline()
                         ? null
                         : (sink instanceof DoubleConsumer dc)
                             ? dc
                             : sink::accept;
-                final class FlatMap implements Sink<P_OUT>, DoublePredicate {
+                final class FlatMap implements Sink<P_OUT, X3>, DoublePredicate {
                     boolean cancel;
 
                     @Override public void begin(long size) { sink.begin(-1); }
-                    @Override public void end() { sink.end(); }
->>>>>>> 9b428dda
+                    @Override public void end() throws X3 { sink.end(); }
 
                     @Override
                     public void accept(P_OUT e) {
@@ -487,34 +447,19 @@
         return new LongPipeline.StatelessOp<P_OUT>(eraseException(), StreamShape.REFERENCE,
                                                    StreamOpFlag.NOT_SORTED | StreamOpFlag.NOT_DISTINCT | StreamOpFlag.NOT_SIZED) {
             @Override
-<<<<<<< HEAD
             <X3 extends Exception>
             Sink<P_OUT, ? extends X3> opWrapSink(int flags, Sink<Long, X3> sink) {
-                return new Sink.ChainedReference<P_OUT, X3, Long, X3>(sink) {
-                    // true if cancellationRequested() has been called
-                    boolean cancellationRequestedCalled;
-
-                    // cache the consumer to avoid creation on every accepted element
-                    LongConsumer downstreamAsLong = downstream::accept;
-
-                    @Override
-                    public void begin(long size) {
-                        downstream.begin(-1);
-                    }
-=======
-            Sink<P_OUT> opWrapSink(int flags, Sink<Long> sink) {
                 LongConsumer fastPath =
                     isShortCircuitingPipeline()
                         ? null
                         : (sink instanceof LongConsumer lc)
                             ? lc
                             : sink::accept;
-                final class FlatMap implements Sink<P_OUT>, LongPredicate {
+                final class FlatMap implements Sink<P_OUT, X3>, LongPredicate {
                     boolean cancel;
 
                     @Override public void begin(long size) { sink.begin(-1); }
-                    @Override public void end() { sink.end(); }
->>>>>>> 9b428dda
+                    @Override public void end() throws X3 { sink.end(); }
 
                     @Override
                     public void accept(P_OUT e) {
