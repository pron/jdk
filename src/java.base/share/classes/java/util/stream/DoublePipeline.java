/*
 * Copyright (c) 2013, 2024, Oracle and/or its affiliates. All rights reserved.
 * DO NOT ALTER OR REMOVE COPYRIGHT NOTICES OR THIS FILE HEADER.
 *
 * This code is free software; you can redistribute it and/or modify it
 * under the terms of the GNU General Public License version 2 only, as
 * published by the Free Software Foundation.  Oracle designates this
 * particular file as subject to the "Classpath" exception as provided
 * by Oracle in the LICENSE file that accompanied this code.
 *
 * This code is distributed in the hope that it will be useful, but WITHOUT
 * ANY WARRANTY; without even the implied warranty of MERCHANTABILITY or
 * FITNESS FOR A PARTICULAR PURPOSE.  See the GNU General Public License
 * version 2 for more details (a copy is included in the LICENSE file that
 * accompanied this code).
 *
 * You should have received a copy of the GNU General Public License version
 * 2 along with this work; if not, write to the Free Software Foundation,
 * Inc., 51 Franklin St, Fifth Floor, Boston, MA 02110-1301 USA.
 *
 * Please contact Oracle, 500 Oracle Parkway, Redwood Shores, CA 94065 USA
 * or visit www.oracle.com if you need additional information or have any
 * questions.
 */
package java.util.stream;

import java.util.DoubleSummaryStatistics;
import java.util.Objects;
import java.util.OptionalDouble;
import java.util.PrimitiveIterator;
import java.util.Spliterator;
import java.util.Spliterators;
import java.util.function.BiConsumer;
import java.util.function.BinaryOperator;
import java.util.function.DoubleBinaryOperator;
import java.util.function.DoubleConsumer;
import java.util.function.DoubleFunction;
import java.util.function.DoublePredicate;
import java.util.function.DoubleToIntFunction;
import java.util.function.DoubleToLongFunction;
import java.util.function.DoubleUnaryOperator;
import java.util.function.IntConsumer;
import java.util.function.IntFunction;
import java.util.function.ObjDoubleConsumer;
import java.util.function.Supplier;

/**
 * Abstract base class for an intermediate pipeline stage or pipeline source
 * stage implementing whose elements are of type {@code double}.
 *
 * @param <E_IN> type of elements in the upstream source
 *
 * @since 1.8
 */
abstract class DoublePipeline<E_IN>
        extends AbstractPipeline<E_IN, RuntimeException, Double, RuntimeException, RuntimeException, DoubleStream>
        implements DoubleStream {

    /**
     * Constructor for the head of a stream pipeline.
     *
     * @param source {@code Supplier<Spliterator>} describing the stream source
     * @param sourceFlags the source flags for the stream source, described in
     * {@link StreamOpFlag}
     */
    DoublePipeline(Supplier<? extends Spliterator<Double>> source,
                   int sourceFlags, boolean parallel) {
        super(source, sourceFlags, parallel);
    }

    /**
     * Constructor for the head of a stream pipeline.
     *
     * @param source {@code Spliterator} describing the stream source
     * @param sourceFlags the source flags for the stream source, described in
     * {@link StreamOpFlag}
     */
    DoublePipeline(Spliterator<Double> source,
                   int sourceFlags, boolean parallel) {
        super(source, sourceFlags, parallel);
    }

    /**
     * Constructor for appending an intermediate operation onto an existing
     * pipeline.
     *
     * @param upstream the upstream element source.
     * @param opFlags the operation flags
     */
    DoublePipeline(AbstractPipeline<?, ?, E_IN, RuntimeException, ?, ?> upstream, int opFlags) {
        super(upstream, opFlags);
    }

    /**
     * Adapt a {@code Sink<Double> to a {@code DoubleConsumer}, ideally simply
     * by casting.
     */
    private static DoubleConsumer adapt(Sink<Double> sink) {
        if (sink instanceof DoubleConsumer) {
            return (DoubleConsumer) sink;
        } else {
            if (Tripwire.ENABLED)
                Tripwire.trip(AbstractPipeline.class,
                              "using DoubleStream.adapt(Sink<Double> s)");
            return sink::accept;
        }
    }

    /**
     * Adapt a {@code Spliterator<Double>} to a {@code Spliterator.OfDouble}.
     *
     * @implNote
     * The implementation attempts to cast to a Spliterator.OfDouble, and throws
     * an exception if this cast is not possible.
     */
    private static Spliterator.OfDouble adapt(Spliterator<Double> s) {
        if (s instanceof Spliterator.OfDouble) {
            return (Spliterator.OfDouble) s;
        } else {
            if (Tripwire.ENABLED)
                Tripwire.trip(AbstractPipeline.class,
                              "using DoubleStream.adapt(Spliterator<Double> s)");
            throw new UnsupportedOperationException("DoubleStream.adapt(Spliterator<Double> s)");
        }
    }


    // Shape-specific methods

    @Override
    final StreamShape getOutputShape() {
        return StreamShape.DOUBLE_VALUE;
    }

    @Override
    @SuppressWarnings("unchecked")
    final <P_IN, XIN extends RuntimeException> Node<Double> evaluateToNode(PipelineHelper<Double> helper,
                                             Spliterator<P_IN, XIN> spliterator,
                                             boolean flattenTree,
                                             IntFunction<Double[]> generator) {
        return Nodes.collectDouble(helper, (Spliterator<P_IN>)spliterator, flattenTree);
    }

    @Override
    @SuppressWarnings("unchecked")
    final <P_IN, XIN extends RuntimeException> Spliterator<Double> wrap(PipelineHelper<Double> ph,
                                          Supplier<Spliterator<P_IN, XIN>> supplier,
                                          boolean isParallel) {
        return new StreamSpliterators.DoubleWrappingSpliterator<>(ph, supplier, isParallel);
    }

    @Override
    @SuppressWarnings("unchecked")
    final Spliterator.OfDouble lazySpliterator(Supplier<? extends Spliterator<Double>> supplier) {
        return new StreamSpliterators.DelegatingSpliterator.OfDouble((Supplier<Spliterator.OfDouble>) supplier);
    }

    @Override
    final boolean forEachWithCancel(Spliterator<Double> spliterator, Sink<Double> sink) {
        Spliterator.OfDouble spl = adapt(spliterator);
        DoubleConsumer adaptedSink = adapt(sink);
        boolean cancelled;
        do { } while (!(cancelled = sink.cancellationRequested()) && spl.tryAdvance(adaptedSink));
        return cancelled;
    }

    @Override
    final  Node.Builder<Double> makeNodeBuilder(long exactSizeIfKnown, IntFunction<Double[]> generator) {
        return Nodes.doubleBuilder(exactSizeIfKnown);
    }

    private <U> Stream<U> mapToObj(DoubleFunction<? extends U> mapper, int opFlags) {
        return new ReferencePipeline.StatelessOp<Double, RuntimeException, U, RuntimeException>(this, StreamShape.DOUBLE_VALUE, opFlags) {
            @Override
            <X3 extends Exception>
            Sink<Double, ? extends X3> opWrapSink(int flags, Sink<U, X3> sink) {
                return new Sink.ChainedDouble<>(sink) {
                    @Override
                    public void accept(double t) {
                        try {
                            downstream.accept(mapper.apply(t));
                        } catch (Exception ex) {
                            throw CheckedExceptions.wrap(ex);
                        }
                    }
                };
            }
        };
    }

    // DoubleStream

    @Override
    public final PrimitiveIterator.OfDouble iterator() {
        return Spliterators.iterator(spliterator());
    }

    @Override
    public final Spliterator.OfDouble spliterator() {
        return adapt(super.spliterator());
    }

    // Stateless intermediate ops from DoubleStream

    @Override
    public final Stream<Double> boxed() {
        return mapToObj(Double::valueOf, 0);
    }

    @Override
    public final DoubleStream map(DoubleUnaryOperator mapper) {
        Objects.requireNonNull(mapper);
        return new StatelessOp<>(this, StreamShape.DOUBLE_VALUE,
                StreamOpFlag.NOT_SORTED | StreamOpFlag.NOT_DISTINCT) {
            @Override
            <X3 extends Exception>
            Sink<Double, ? extends X3> opWrapSink(int flags, Sink<Double, X3> sink) {
                return new Sink.ChainedDouble<>(sink) {
                    @Override
                    public void accept(double t) {
                        downstream.accept(mapper.applyAsDouble(t));
                    }
                };
            }
        };
    }

    @Override
    public final <U> Stream<U> mapToObj(DoubleFunction<? extends U> mapper) {
        Objects.requireNonNull(mapper);
        return mapToObj(mapper, StreamOpFlag.NOT_SORTED | StreamOpFlag.NOT_DISTINCT);
    }

    @Override
    public final IntStream mapToInt(DoubleToIntFunction mapper) {
        Objects.requireNonNull(mapper);
        return new IntPipeline.StatelessOp<>(this, StreamShape.DOUBLE_VALUE,
                StreamOpFlag.NOT_SORTED | StreamOpFlag.NOT_DISTINCT) {
            @Override
            <X3 extends Exception>
            Sink<Double, ? extends X3> opWrapSink(int flags, Sink<Integer, X3> sink) {
                return new Sink.ChainedDouble<Integer, X3>(sink) {
                    @Override
                    public void accept(double t) {
                        downstream.accept(mapper.applyAsInt(t));
                    }
                };
            }
        };
    }

    @Override
    public final LongStream mapToLong(DoubleToLongFunction mapper) {
        Objects.requireNonNull(mapper);
        return new LongPipeline.StatelessOp<>(this, StreamShape.DOUBLE_VALUE,
                StreamOpFlag.NOT_SORTED | StreamOpFlag.NOT_DISTINCT) {
            @Override
            <X3 extends Exception>
            Sink<Double, ? extends X3> opWrapSink(int flags, Sink<Long, X3> sink) {
                return new Sink.ChainedDouble<Long, X3>(sink) {
                    @Override
                    public void accept(double t) {
                        downstream.accept(mapper.applyAsLong(t));
                    }
                };
            }
        };
    }

    @Override
    public final DoubleStream flatMap(DoubleFunction<? extends DoubleStream> mapper) {
        Objects.requireNonNull(mapper);
        return new StatelessOp<>(this, StreamShape.DOUBLE_VALUE,
                StreamOpFlag.NOT_SORTED | StreamOpFlag.NOT_DISTINCT | StreamOpFlag.NOT_SIZED) {
            @Override
<<<<<<< HEAD
            <X3 extends Exception>
            Sink<Double, ? extends X3> opWrapSink(int flags, Sink<Double, X3> sink) {
                return new Sink.ChainedDouble<>(sink) {
                    // true if cancellationRequested() has been called
                    boolean cancellationRequestedCalled;

                    // cache the consumer to avoid creation on every accepted element
                    DoubleConsumer downstreamAsDouble = downstream::accept;

                    @Override
                    public void begin(long size) {
                        downstream.begin(-1);
                    }
=======
            Sink<Double> opWrapSink(int flags, Sink<Double> sink) {
                final DoubleConsumer fastPath =
                        isShortCircuitingPipeline()
                                ? null
                                : (sink instanceof DoubleConsumer dc)
                                ? dc
                                : sink::accept;
                final class FlatMap implements Sink.OfDouble, DoublePredicate {
                    boolean cancel;

                    @Override public void begin(long size) { sink.begin(-1); }
                    @Override public void end() { sink.end(); }
>>>>>>> 9b428dda

                    @Override
                    public void accept(double e) {
                        try (DoubleStream result = mapper.apply(e)) {
                            if (result != null) {
                                if (fastPath == null)
                                    result.sequential().allMatch(this);
                                else
                                    result.sequential().forEach(fastPath);
                            }
                        }
                    }

                    @Override
                    public boolean cancellationRequested() {
                        return cancel || (cancel |= sink.cancellationRequested());
                    }

                    @Override
                    public boolean test(double output) {
                        if (!cancel) {
                            sink.accept(output);
                            return !(cancel |= sink.cancellationRequested());
                        } else {
                            return false;
                        }
                    }
                }
                return new FlatMap();
            }
        };
    }

    @Override
    public final DoubleStream mapMulti(DoubleMapMultiConsumer mapper) {
        Objects.requireNonNull(mapper);
        return new StatelessOp<>(this, StreamShape.DOUBLE_VALUE,
                StreamOpFlag.NOT_SORTED | StreamOpFlag.NOT_DISTINCT | StreamOpFlag.NOT_SIZED) {

            @Override
            <X3 extends Exception>
            Sink<Double, ? extends X3> opWrapSink(int flags, Sink<Double, X3> sink) {
                return new Sink.ChainedDouble<>(sink) {

                    @Override
                    public void begin(long size) {
                        downstream.begin(-1);
                    }

                    @Override
                    @SuppressWarnings("unchecked")
                    public void accept(double t) {
                            mapper.accept(t, (DoubleConsumer) downstream);
                    }
                };
            }
        };
    }

    @Override
    public DoubleStream unordered() {
        if (!isOrdered())
            return this;
        return new StatelessOp<>(this, StreamShape.DOUBLE_VALUE, StreamOpFlag.NOT_ORDERED) {
            @Override
            <X3 extends Exception>
            Sink<Double, ? extends X3> opWrapSink(int flags, Sink<Double, X3> sink) {
                return sink;
            }
        };
    }

    @Override
    public final DoubleStream filter(DoublePredicate predicate) {
        Objects.requireNonNull(predicate);
        return new StatelessOp<>(this, StreamShape.DOUBLE_VALUE,
                StreamOpFlag.NOT_SIZED) {
            @Override
            <X3 extends Exception>
            Sink<Double, ? extends X3> opWrapSink(int flags, Sink<Double, X3> sink) {
                return new Sink.ChainedDouble<>(sink) {
                    @Override
                    public void begin(long size) {
                        downstream.begin(-1);
                    }

                    @Override
                    public void accept(double t) {
                        if (predicate.test(t))
                            downstream.accept(t);
                    }
                };
            }
        };
    }

    @Override
    public final DoubleStream peek(DoubleConsumer action) {
        Objects.requireNonNull(action);
        return new StatelessOp<>(this, StreamShape.DOUBLE_VALUE,
                0) {
            @Override
            <X3 extends Exception>
            Sink<Double, ? extends X3> opWrapSink(int flags, Sink<Double, X3> sink) {
                return new Sink.ChainedDouble<>(sink) {
                    @Override
                    public void accept(double t) {
                        action.accept(t);
                        downstream.accept(t);
                    }
                };
            }
        };
    }

    // Stateful intermediate ops from DoubleStream

    @Override
    public final DoubleStream limit(long maxSize) {
        if (maxSize < 0)
            throw new IllegalArgumentException(Long.toString(maxSize));
        return SliceOps.makeDouble(this, 0L, maxSize);
    }

    @Override
    public final DoubleStream skip(long n) {
        if (n < 0)
            throw new IllegalArgumentException(Long.toString(n));
        if (n == 0)
            return this;
        else {
            long limit = -1;
            return SliceOps.makeDouble(this, n, limit);
        }
    }

    @Override
    public final DoubleStream takeWhile(DoublePredicate predicate) {
        return WhileOps.makeTakeWhileDouble(this, predicate);
    }

    @Override
    public final DoubleStream dropWhile(DoublePredicate predicate) {
        return WhileOps.makeDropWhileDouble(this, predicate);
    }

    @Override
    public final DoubleStream sorted() {
        return SortedOps.makeDouble(this);
    }

    @Override
    public final DoubleStream distinct() {
        // While functional and quick to implement, this approach is not very efficient.
        // An efficient version requires a double-specific map/set implementation.
        return boxed().distinct().mapToDouble(i -> i);
    }

    // Terminal ops from DoubleStream

    @Override
    public void forEach(DoubleConsumer consumer) {
        evaluate(ForEachOps.makeDouble(consumer, false));
    }

    @Override
    public void forEachOrdered(DoubleConsumer consumer) {
        evaluate(ForEachOps.makeDouble(consumer, true));
    }

    @Override
    public final double sum() {
        /*
         * In the arrays allocated for the collect operation, index 0
         * holds the high-order bits of the running sum, index 1 holds
         * the negated low-order bits of the sum computed via compensated
         * summation, and index 2 holds the simple sum used to compute
         * the proper result if the stream contains infinite values of
         * the same sign.
         */
        double[] summation = collect(() -> new double[3],
                               (ll, d) -> {
                                   Collectors.sumWithCompensation(ll, d);
                                   ll[2] += d;
                               },
                               (ll, rr) -> {
                                   Collectors.sumWithCompensation(ll, rr[0]);
                                   // Subtract compensation bits
                                   Collectors.sumWithCompensation(ll, -rr[1]);
                                   ll[2] += rr[2];
                               });

        return Collectors.computeFinalSum(summation);
    }

    @Override
    public final OptionalDouble min() {
        return reduce(Math::min);
    }

    @Override
    public final OptionalDouble max() {
        return reduce(Math::max);
    }

    /**
     * {@inheritDoc}
     *
     * @implNote The {@code double} format can represent all
     * consecutive integers in the range -2<sup>53</sup> to
     * 2<sup>53</sup>. If the pipeline has more than 2<sup>53</sup>
     * values, the divisor in the average computation will saturate at
     * 2<sup>53</sup>, leading to additional numerical errors.
     */
    @Override
    public final OptionalDouble average() {
        /*
         * In the arrays allocated for the collect operation, index 0
         * holds the high-order bits of the running sum, index 1 holds
         * the low-order bits of the sum computed via compensated
         * summation, index 2 holds the number of values seen, index 3
         * holds the simple sum.
         */
        double[] avg = collect(() -> new double[4],
                               (ll, d) -> {
                                   ll[2]++;
                                   Collectors.sumWithCompensation(ll, d);
                                   ll[3] += d;
                               },
                               (ll, rr) -> {
                                   Collectors.sumWithCompensation(ll, rr[0]);
                                   // Subtract compensation bits
                                   Collectors.sumWithCompensation(ll, -rr[1]);
                                   ll[2] += rr[2];
                                   ll[3] += rr[3];
                               });
        return avg[2] > 0
            ? OptionalDouble.of(Collectors.computeFinalSum(avg) / avg[2])
            : OptionalDouble.empty();
    }

    @Override
    public final long count() {
        return evaluate(ReduceOps.makeDoubleCounting());
    }

    @Override
    public final DoubleSummaryStatistics summaryStatistics() {
        return collect(DoubleSummaryStatistics::new, DoubleSummaryStatistics::accept,
                       DoubleSummaryStatistics::combine);
    }

    @Override
    public final double reduce(double identity, DoubleBinaryOperator op) {
        return evaluate(ReduceOps.makeDouble(identity, op));
    }

    @Override
    public final OptionalDouble reduce(DoubleBinaryOperator op) {
        return evaluate(ReduceOps.makeDouble(op));
    }

    @Override
    public final <R> R collect(Supplier<R> supplier,
                               ObjDoubleConsumer<R> accumulator,
                               BiConsumer<R, R> combiner) {
        Objects.requireNonNull(combiner);
        BinaryOperator<R> operator = (left, right) -> {
            combiner.accept(left, right);
            return left;
        };
        return evaluate(ReduceOps.makeDouble(supplier, accumulator, operator));
    }

    @Override
    public final boolean anyMatch(DoublePredicate predicate) {
        return evaluate(MatchOps.makeDouble(predicate, MatchOps.MatchKind.ANY));
    }

    @Override
    public final boolean allMatch(DoublePredicate predicate) {
        return evaluate(MatchOps.makeDouble(predicate, MatchOps.MatchKind.ALL));
    }

    @Override
    public final boolean noneMatch(DoublePredicate predicate) {
        return evaluate(MatchOps.makeDouble(predicate, MatchOps.MatchKind.NONE));
    }

    @Override
    public final OptionalDouble findFirst() {
        return evaluate(FindOps.makeDouble(true));
    }

    @Override
    public final OptionalDouble findAny() {
        return evaluate(FindOps.makeDouble(false));
    }

    @Override
    public final double[] toArray() {
        return Nodes.flattenDouble((Node.OfDouble) evaluateToArrayNode(Double[]::new))
                        .asPrimitiveArray();
    }

    //

    /**
     * Source stage of a DoubleStream
     *
     * @param <E_IN> type of elements in the upstream source
     */
    static class Head<E_IN> extends DoublePipeline<E_IN> {
        /**
         * Constructor for the source stage of a DoubleStream.
         *
         * @param source {@code Supplier<Spliterator>} describing the stream
         *               source
         * @param sourceFlags the source flags for the stream source, described
         *                    in {@link StreamOpFlag}
         * @param parallel {@code true} if the pipeline is parallel
         */
        Head(Supplier<? extends Spliterator<Double>> source,
             int sourceFlags, boolean parallel) {
            super(source, sourceFlags, parallel);
        }

        /**
         * Constructor for the source stage of a DoubleStream.
         *
         * @param source {@code Spliterator} describing the stream source
         * @param sourceFlags the source flags for the stream source, described
         *                    in {@link StreamOpFlag}
         * @param parallel {@code true} if the pipeline is parallel
         */
        Head(Spliterator<Double> source,
             int sourceFlags, boolean parallel) {
            super(source, sourceFlags, parallel);
        }

        @Override
        final boolean opIsStateful() {
            throw new UnsupportedOperationException();
        }

        @Override
        final <X3 extends Exception>
        Sink<E_IN, ? extends X3> opWrapSink(int flags, Sink<Double, X3> sink) {
            throw new UnsupportedOperationException();
        }

        // Optimized sequential terminal operations for the head of the pipeline

        @Override
        public void forEach(DoubleConsumer consumer) {
            if (!isParallel()) {
                adapt(sourceStageSpliterator()).forEachRemaining(consumer);
            }
            else {
                super.forEach(consumer);
            }
        }

        @Override
        public void forEachOrdered(DoubleConsumer consumer) {
            if (!isParallel()) {
                adapt(sourceStageSpliterator()).forEachRemaining(consumer);
            }
            else {
                super.forEachOrdered(consumer);
            }
        }

    }

    /**
     * Base class for a stateless intermediate stage of a DoubleStream.
     *
     * @param <E_IN> type of elements in the upstream source
     * @since 1.8
     */
    abstract static class StatelessOp<E_IN> extends DoublePipeline<E_IN> {
        /**
         * Construct a new DoubleStream by appending a stateless intermediate
         * operation to an existing stream.
         *
         * @param upstream the upstream pipeline stage
         * @param inputShape the stream shape for the upstream pipeline stage
         * @param opFlags operation flags for the new stage
         */
        StatelessOp(AbstractPipeline<?, ?, E_IN, RuntimeException, ?, ?> upstream,
                    StreamShape inputShape,
                    int opFlags) {
            super(upstream, opFlags);
            assert upstream.getOutputShape() == inputShape;
        }

        @Override
        final boolean opIsStateful() {
            return false;
        }
    }

    /**
     * Base class for a stateful intermediate stage of a DoubleStream.
     *
     * @param <E_IN> type of elements in the upstream source
     * @since 1.8
     */
    abstract static class StatefulOp<E_IN> extends DoublePipeline<E_IN> {
        /**
         * Construct a new DoubleStream by appending a stateful intermediate
         * operation to an existing stream.
         *
         * @param upstream the upstream pipeline stage
         * @param inputShape the stream shape for the upstream pipeline stage
         * @param opFlags operation flags for the new stage
         */
        StatefulOp(AbstractPipeline<?, ?, E_IN, RuntimeException, ?, ?> upstream,
                   StreamShape inputShape,
                   int opFlags) {
            super(upstream, opFlags);
            assert upstream.getOutputShape() == inputShape;
        }

        @Override
        final boolean opIsStateful() {
            return true;
        }

        @Override
        abstract <P_IN, XX extends RuntimeException> Node<Double> opEvaluateParallel(PipelineHelper<Double, XX> helper,
                                                        Spliterator<P_IN, ? extends XX> spliterator,
                                                        IntFunction<Double[]> generator);
    }
}<|MERGE_RESOLUTION|>--- conflicted
+++ resolved
@@ -273,34 +273,21 @@
         return new StatelessOp<>(this, StreamShape.DOUBLE_VALUE,
                 StreamOpFlag.NOT_SORTED | StreamOpFlag.NOT_DISTINCT | StreamOpFlag.NOT_SIZED) {
             @Override
-<<<<<<< HEAD
             <X3 extends Exception>
             Sink<Double, ? extends X3> opWrapSink(int flags, Sink<Double, X3> sink) {
-                return new Sink.ChainedDouble<>(sink) {
-                    // true if cancellationRequested() has been called
-                    boolean cancellationRequestedCalled;
-
-                    // cache the consumer to avoid creation on every accepted element
-                    DoubleConsumer downstreamAsDouble = downstream::accept;
-
-                    @Override
-                    public void begin(long size) {
-                        downstream.begin(-1);
-                    }
-=======
-            Sink<Double> opWrapSink(int flags, Sink<Double> sink) {
                 final DoubleConsumer fastPath =
                         isShortCircuitingPipeline()
                                 ? null
                                 : (sink instanceof DoubleConsumer dc)
                                 ? dc
                                 : sink::accept;
-                final class FlatMap implements Sink.OfDouble, DoublePredicate {
+                final class FlatMap implements Sink.OfDouble<RuntimeException>, DoublePredicate {
                     boolean cancel;
 
                     @Override public void begin(long size) { sink.begin(-1); }
-                    @Override public void end() { sink.end(); }
->>>>>>> 9b428dda
+                    @Override public void end() { 
+                        try { sink.end(); } catch (Exception ex) { throw new RuntimeException(ex); } // RON TODO
+                    }
 
                     @Override
                     public void accept(double e) {
