--- conflicted
+++ resolved
@@ -308,34 +308,21 @@
         return new StatelessOp<>(this, StreamShape.INT_VALUE,
                 StreamOpFlag.NOT_SORTED | StreamOpFlag.NOT_DISTINCT | StreamOpFlag.NOT_SIZED) {
             @Override
-<<<<<<< HEAD
             <X3 extends Exception>
             Sink<Integer, ? extends X3> opWrapSink(int flags, Sink<Integer, X3> sink) {
-                return new Sink.ChainedInt<>(sink) {
-                    // true if cancellationRequested() has been called
-                    boolean cancellationRequestedCalled;
-
-                    // cache the consumer to avoid creation on every accepted element
-                    IntConsumer downstreamAsInt = downstream::accept;
-
-                    @Override
-                    public void begin(long size) {
-                        downstream.begin(-1);
-                    }
-=======
-            Sink<Integer> opWrapSink(int flags, Sink<Integer> sink) {
                 final IntConsumer fastPath =
                         isShortCircuitingPipeline()
                                 ? null
                                 : (sink instanceof IntConsumer ic)
                                 ? ic
                                 : sink::accept;
-                final class FlatMap implements Sink.OfInt, IntPredicate {
+                final class FlatMap implements Sink.OfInt<RuntimeException>, IntPredicate {
                     boolean cancel;
 
                     @Override public void begin(long size) { sink.begin(-1); }
-                    @Override public void end() { sink.end(); }
->>>>>>> 9b428dda
+                    @Override public void end() { 
+                        try { sink.end(); } catch (Exception ex) { throw new RuntimeException(ex); } // RON TODO
+                    }
 
                     @Override
                     public void accept(int e) {
