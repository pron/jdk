/*
 * Copyright (c) 2023, 2024, Oracle and/or its affiliates. All rights reserved.
 * DO NOT ALTER OR REMOVE COPYRIGHT NOTICES OR THIS FILE HEADER.
 *
 * This code is free software; you can redistribute it and/or modify it
 * under the terms of the GNU General Public License version 2 only, as
 * published by the Free Software Foundation.  Oracle designates this
 * particular file as subject to the "Classpath" exception as provided
 * by Oracle in the LICENSE file that accompanied this code.
 *
 * This code is distributed in the hope that it will be useful, but WITHOUT
 * ANY WARRANTY; without even the implied warranty of MERCHANTABILITY or
 * FITNESS FOR A PARTICULAR PURPOSE.  See the GNU General Public License
 * version 2 for more details (a copy is included in the LICENSE file that
 * accompanied this code).
 *
 * You should have received a copy of the GNU General Public License version
 * 2 along with this work; if not, write to the Free Software Foundation,
 * Inc., 51 Franklin St, Fifth Floor, Boston, MA 02110-1301 USA.
 *
 * Please contact Oracle, 500 Oracle Parkway, Redwood Shores, CA 94065 USA
 * or visit www.oracle.com if you need additional information or have any
 * questions.
 */
package java.util.stream;

import jdk.internal.vm.annotation.ForceInline;

import java.lang.invoke.MethodHandles;
import java.lang.invoke.VarHandle;
import java.util.Spliterator;
import java.util.concurrent.CountedCompleter;
import java.util.concurrent.atomic.AtomicBoolean;
import java.util.function.BiConsumer;
import java.util.function.BinaryOperator;
import java.util.function.Consumer;
import java.util.function.Function;
import java.util.function.IntFunction;
import java.util.function.Supplier;
import java.util.stream.Gatherer.Integrator;

/**
 * Runtime machinery for evaluating Gatherers under different modes.
 * The performance-critical code below contains some more complicated encodings:
 * therefore, make sure to run benchmarks to verify changes to prevent regressions.
 *
 * @since 22
 */
final class GathererOp<T, X_IN extends Exception, A, X extends Exception, R, X_OUT extends X_IN|X> extends ReferencePipeline<T, X_IN, R, X_OUT, X> {
    @SuppressWarnings("unchecked")
    static <P_IN, P_OUT extends T, T, A, R, X_IN extends Exception, X extends Exception, X_OUT extends X_IN|X> Stream<R, X_OUT> of(
            ReferencePipeline<P_IN, ?, P_OUT, X_IN, ?> upstream,
            Gatherer<T, A, R, X> gatherer) {
        // When attaching a gather-operation onto another gather-operation,
        // we can fuse them into one
        if (upstream.getClass() == GathererOp.class) {
            return new GathererOp<>(
                    ((GathererOp<P_IN, X_IN, Object, ?, P_OUT, X_IN>) upstream).gatherer.andThen(gatherer),
                    (GathererOp<?, ?, ?, ?, P_IN, X_IN>) upstream);
        } else {
            return new GathererOp<T, X_IN, A, X, R, X_OUT>(
                    (ReferencePipeline<?, ?, T, X_IN, ?>) upstream,
                    gatherer);

        }
    }

    /*
     * GathererOp.NodeBuilder is a lazy accumulator of elements with O(1)
     * `append`, and O(8) `join` (concat).
     *
     * First `append` inflates a growable Builder, the O(8) for `join` is
     * because we prefer to delegate to `append` for small concatenations to
     * avoid excessive indirections (unbalanced Concat-trees) when joining many
     * NodeBuilders together.
     */
    static final class NodeBuilder<X> implements Consumer<X> {
        private static final int LINEAR_APPEND_MAX = 8; // TODO revisit
        static final class Builder<X> extends SpinedBuffer<X> implements Node<X> {
            Builder() {
            }
        }

        NodeBuilder() {
        }

        private Builder<X> rightMost;
        private Node<X> leftMost;

        private boolean isEmpty() {
            return rightMost == null && leftMost == null;
        }

        @Override
        public void accept(X x) {
            final var b = rightMost;
            (b == null ? (rightMost = new NodeBuilder.Builder<>()) : b).accept(x);
        }

        public NodeBuilder<X> join(NodeBuilder<X> that) {
            if (isEmpty())
                return that;

            if (!that.isEmpty()) {
                final var tb = that.build();
                if (rightMost != null && tb instanceof NodeBuilder.Builder<X>
                && tb.count() < LINEAR_APPEND_MAX)
                    tb.forEach(this); // Avoid conc for small nodes
                else
                    leftMost = Nodes.conc(StreamShape.REFERENCE, this.build(), tb);
            }

            return this;
        }

        public Node<X> build() {
            if (isEmpty())
                return Nodes.emptyNode(StreamShape.REFERENCE);

            final var rm = rightMost;

            if (rm != null) {
                rightMost = null; // Make sure builder isn't reused
                final var lm = leftMost;
                leftMost = (lm == null) ? rm : Nodes.conc(StreamShape.REFERENCE, lm, rm);
            }

            return leftMost;
        }
    }


    static final class GatherSink<T, X extends Exception, A, R, X_OUT extends X> implements Sink<T, X>, Gatherer.Downstream<R> {
        private final Sink<R, ?> sink;
        private final Gatherer<T, A, R, X> gatherer;
        private final Integrator<A, T, R> integrator; // Optimization: reuse
        private A state;
        private boolean proceed = true;
        private boolean downstreamProceed = true;

        GatherSink(Gatherer<T, A, R, X> gatherer, Sink<R, ?> sink) {
            this.gatherer = gatherer;
            this.sink = sink;
            this.integrator = gatherer.integrator();
        }

        // java.util.stream.Sink contract below:

        @Override
        public void begin(long size) {
            final var initializer = gatherer.initializer();
            if (initializer != Gatherer.defaultInitializer()) // Optimization
                state = initializer.get();
            sink.begin(size);
        }

        @Override
        public void accept(T t) {
            /* Benchmarks have indicated that doing an unconditional write to
             * `proceed` is more efficient than branching.
             * We use `&=` here to prevent flips from `false` -> `true`.
             *
             * As of writing this, taking `greedy` or `stateless` into
             * consideration at this point doesn't yield any performance gains.
             */
            proceed &= integrator.integrate(state, t, this);
        }

        @Override
        public boolean cancellationRequested() {
            return cancellationRequested(proceed && downstreamProceed);
        }

        private boolean cancellationRequested(boolean knownProceed) {
            // Highly performance sensitive
            return !(knownProceed && (!sink.cancellationRequested() || (downstreamProceed = false)));
        }

        @Override
        public void end() throws X_OUT {
            final var finisher = gatherer.finisher();
            if (finisher != Gatherer.<A, R>defaultFinisher()) // Optimization
                finisher.accept(state, this);
            try {
                sink.end();
            } catch (Exception ex) {
                throw CheckedExceptions.wrap(ex);
            } finally {
                state = null; // GC assistance
            }
        }

        // Gatherer.Sink contract below:

        @Override
        public boolean isRejecting() {
            return !downstreamProceed;
        }

        @Override
        public boolean push(R r) {
<<<<<<< HEAD
            var p = proceed;
            if (p) {
                try {
                    sink.accept(r);
                } catch (Exception ex) {
                    throw CheckedExceptions.wrap(ex);
                }
            }
=======
            var p = downstreamProceed;
            if (p)
                sink.accept(r);
>>>>>>> 9b428dda
            return !cancellationRequested(p);
        }
    }

    private static int opFlagsFor(Integrator<?, ?, ?> integrator) {
        return integrator instanceof Integrator.Greedy<?, ?, ?>
                ? GREEDY_FLAGS : SHORT_CIRCUIT_FLAGS;
    }

    private static final int DEFAULT_FLAGS =
            StreamOpFlag.NOT_SORTED | StreamOpFlag.NOT_DISTINCT |
                    StreamOpFlag.NOT_SIZED;

    private static final int SHORT_CIRCUIT_FLAGS =
            DEFAULT_FLAGS | StreamOpFlag.IS_SHORT_CIRCUIT;

    private static final int GREEDY_FLAGS =
            DEFAULT_FLAGS;

    final Gatherer<T, A, R, X> gatherer;

    /*
     * This constructor is used for initial .gather() invocations
     */
    private GathererOp(ReferencePipeline<?, ?, T, X_IN, ?> upstream, Gatherer<T, A, R, X> gatherer) {
        /* TODO this is a prime spot for pre-super calls to make sure that
         * we only need to call `integrator()` once.
         */
        super(upstream, opFlagsFor(gatherer.integrator()));
        this.gatherer = gatherer;
    }

    /*
     * This constructor is used when fusing subsequent .gather() invocations
     */
    @SuppressWarnings("unchecked")
    private GathererOp(Gatherer<T, A, R, X> gatherer, GathererOp<?, ?, ?, ?, T, ?> upstream) {
        super((AbstractPipeline<?, ?, T, X_IN, ?, ?>) upstream.upstream(),
              (AbstractPipeline<?, ?, T, X_IN, ?, ?>) upstream,
              opFlagsFor(gatherer.integrator()));
        this.gatherer = gatherer;
    }

    /* This allows internal access to the previous stage,
     * to be able to fuse `gather` followed by `collect`.
     */
    @SuppressWarnings("unchecked")
    private AbstractPipeline<?, ?, T, X_IN, ?, ?> upstream() {
        return (AbstractPipeline<?, ?, T, X_IN, ?, ?>) super.previousStage;
    }

    @Override
    boolean opIsStateful() {
        // TODO
        /* Currently GathererOp is always stateful, but what could be tried is:
         * return gatherer.initializer() != Gatherer.defaultInitializer()
         *     || gatherer.combiner() == Gatherer.defaultCombiner()
         *     || gatherer.finisher() != Gatherer.defaultFinisher();
         */
        return true;
    }

    @Override
    <X1 extends Exception>
    Sink<T, ? extends X1|X> opWrapSink(int flags, Sink<R, X1> downstream) {
        return new GatherSink<>(gatherer, downstream);
    }

    /*
     * This is used when evaluating .gather() operations interspersed with
     * other Stream operations (in parallel)
     */
    @Override
    <I, XX extends X_IN> Node<R> opEvaluateParallel(PipelineHelper<R, XX, ? extends X> unused1,
                                   Spliterator<I, ? extends XX> spliterator,
                                   IntFunction<R[]> unused2) throws X_OUT {
        return this.<NodeBuilder<R>, Node<R>>evaluate(
            upstream().wrapSpliterator(spliterator),
            true,
            gatherer,
            NodeBuilder::new,
            NodeBuilder::accept,
            NodeBuilder::join,
            NodeBuilder::build
        );
    }

    @Override
    <P_IN, XX extends X_IN> Spliterator<R, ? extends X_IN> opEvaluateParallelLazy(PipelineHelper<R, XX, ? extends X> helper,
                                                 Spliterator<P_IN, ? extends XX> spliterator) throws X_OUT {
        /*
         * There's a very small subset of possible Gatherers which would be
         * expressible as Spliterators directly,
         * - the Gatherer's initializer is Gatherer.defaultInitializer(),
         * - the Gatherer's combiner is NOT Gatherer.defaultCombiner()
         * - the Gatherer's finisher is Gatherer.defaultFinisher()
         */
        return opEvaluateParallel(null, spliterator, null).spliterator();
    }

    /* gather-operations immediately followed by (terminal) collect-operations
     * are fused together to avoid having to first run the gathering to
     * completion and only after that be able to run the collection on top of
     * the output.  This is highly beneficial in the parallel case as stateful
     * operations cannot be pipelined in the ReferencePipeline implementation.
     * Overriding collect-operations overcomes this limitation.
     */
    @Override
    public <CR, CA> CR collect(Collector<? super R, CA, CR> c) throws X_OUT {
        linkOrConsume(); // Important for structural integrity
        final var parallel = isParallel();
        final var u = upstream();
        return evaluate(
            u.wrapSpliterator(u.sourceSpliterator(0)),
            parallel,
            gatherer,
            c.supplier(),
            c.accumulator(),
            parallel ? c.combiner() : null,
            c.characteristics().contains(Collector.Characteristics.IDENTITY_FINISH)
                    ? null
                    : c.finisher()
        );
    }

    @Override
    public <RR> RR collect(Supplier<RR> supplier,
                           BiConsumer<RR, ? super R> accumulator,
                           BiConsumer<RR, RR> combiner) throws X_OUT {
        linkOrConsume(); // Important for structural integrity
        final var parallel = isParallel();
        final var u = upstream();
        return evaluate(
            u.wrapSpliterator(u.sourceSpliterator(0)),
            parallel,
            gatherer,
            supplier,
            accumulator,
            parallel ? (l, r) -> {
                combiner.accept(l, r);
                return l;
            } : null,
            null
        );
    }

    /*
     * evaluate(...) is the primary execution mechanism besides opWrapSink()
     * and implements both sequential, hybrid parallel-sequential, and
     * parallel evaluation
     */
    private <CA, CR> CR evaluate(final Spliterator<T, ? extends X_IN> spliterator,
                                 final boolean parallel,
                                 final Gatherer<T, A, R, X> gatherer,
                                 final Supplier<CA> collectorSupplier,
                                 final BiConsumer<CA, ? super R> collectorAccumulator,
                                 final BinaryOperator<CA> collectorCombiner,
                                 final Function<CA, CR> collectorFinisher) throws X_OUT {

        // There are two main sections here: sequential and parallel

        final var initializer = gatherer.initializer();
        final var integrator = gatherer.integrator();

        // Optimization
        final boolean greedy = integrator instanceof Integrator.Greedy<A, T, R>;

        // Sequential evaluation section starts here.

        // Sequential is the fusion of a Gatherer and a Collector which can
        // be evaluated sequentially.
        final class Sequential implements Consumer<T>, Gatherer.Downstream<R> {
            A state;
            CA collectorState;
            boolean proceed;

            Sequential() {
                if (initializer != Gatherer.defaultInitializer())
                    state = initializer.get();
                collectorState = collectorSupplier.get();
                proceed = true;
            }

            @ForceInline
            Sequential evaluateUsing(Spliterator<T, ? extends X_IN> spliterator) throws X_OUT {
                if (greedy)
                    spliterator.forEachRemaining(this);
                else
                    do {
                    } while (proceed && spliterator.tryAdvance(this));

                return this;
            }

            /*
             * No need to override isKnownDone() as the default is `false`
             * and collectors can never short-circuit.
             */
            @Override
            public boolean push(R r) {
                collectorAccumulator.accept(collectorState, r);
                return true;
            }

            @Override
            public void accept(T t) {
                /*
                 * Benchmarking has shown that, in this case, conditional
                 * writing of `proceed` is desirable  and if that was not the
                 *  case, then the following line would've been clearer:
                 *
                 * proceed &= integrator.integrate(state, t, this);
                 */

                var ignore = integrator.integrate(state, t, this)
                             || (!greedy && (proceed = false));
            }

            @SuppressWarnings("unchecked")
            public CR get() {
                final var finisher = gatherer.finisher();
                if (finisher != Gatherer.<A, R>defaultFinisher())
                    finisher.accept(state, this);
                // IF collectorFinisher == null -> IDENTITY_FINISH
                return (collectorFinisher == null)
                           ? (CR) collectorState
                           : collectorFinisher.apply(collectorState);
            }
        }

        /*
         * It could be considered to also go to sequential mode if the
         * operation is non-greedy AND the combiner is Gatherer.defaultCombiner()
         * as those operations will not benefit from upstream parallel
         * preprocessing which is the main advantage of the Hybrid evaluation
         * strategy.
         */
        if (!parallel)
            return new Sequential().evaluateUsing(spliterator).get();

        // Parallel section starts here:

        final var combiner = gatherer.combiner();

        /*
         * The following implementation of hybrid parallel-sequential
         * Gatherer processing borrows heavily from ForeachOrderedTask,
         * and adds handling of short-circuiting.
         */
        @SuppressWarnings("serial")
        final class Hybrid extends CountedCompleter<Sequential> {
            private final long targetSize;
            private final Hybrid leftPredecessor;
            private final AtomicBoolean cancelled;
            private final Sequential localResult;

            private Spliterator<T, ? extends X_IN> spliterator;
            private Hybrid next;

            private static final VarHandle NEXT;

            static {
                try {
                    MethodHandles.Lookup l = MethodHandles.lookup();
                    NEXT = l.findVarHandle(Hybrid.class, "next", Hybrid.class);
                } catch (Exception e) {
                    throw new InternalError(e);
                }
            }

            protected Hybrid(Spliterator<T, ? extends X_IN> spliterator) {
                super(null);
                this.spliterator = spliterator;
                this.targetSize =
                    AbstractTask.suggestTargetSize(spliterator.estimateSize());
                this.localResult = new Sequential();
                this.cancelled = greedy ? null : new AtomicBoolean(false);
                this.leftPredecessor = null;
            }

            Hybrid(Hybrid parent, Spliterator<T, ? extends X_IN> spliterator, Hybrid leftPredecessor) {
                super(parent);
                this.spliterator = spliterator;
                this.targetSize = parent.targetSize;
                this.localResult = parent.localResult;
                this.cancelled = parent.cancelled;
                this.leftPredecessor = leftPredecessor;
            }

            @Override
            public Sequential getRawResult() {
                return localResult;
            }

            @Override
            public void setRawResult(Sequential result) {
                if (result != null) throw new IllegalStateException();
            }

            @Override
            public void compute() {
                var task = this;
                Spliterator<T, ? extends X_IN> rightSplit = task.spliterator, leftSplit;
                long sizeThreshold = task.targetSize;
                boolean forkRight = false;
                while ((greedy || !cancelled.get())
                       && rightSplit.estimateSize() > sizeThreshold
                       && (leftSplit = rightSplit.trySplit()) != null) {

                    var leftChild = new Hybrid(task, leftSplit, task.leftPredecessor);
                    var rightChild = new Hybrid(task, rightSplit, leftChild);

                    /* leftChild and rightChild were just created and not
                     * fork():ed yet so no need for a volatile write
                     */
                    leftChild.next = rightChild;

                    // Fork the parent task
                    // Completion of the left and right children "happens-before"
                    // completion of the parent
                    task.addToPendingCount(1);
                    // Completion of the left child "happens-before" completion of
                    // the right child
                    rightChild.addToPendingCount(1);

                    // If task is not on the left spine
                    if (task.leftPredecessor != null) {
                        /*
                         * Completion of left-predecessor, or left subtree,
                         * "happens-before" completion of left-most leaf node of
                         * right subtree.
                         * The left child's pending count needs to be updated before
                         * it is associated in the completion map, otherwise the
                         * left child can complete prematurely and violate the
                         * "happens-before" constraint.
                         */
                        leftChild.addToPendingCount(1);
                        // Update association of left-predecessor to left-most
                        // leaf node of right subtree
                        if (NEXT.compareAndSet(task.leftPredecessor, task, leftChild)) {
                            // If replaced, adjust the pending count of the parent
                            // to complete when its children complete
                            task.addToPendingCount(-1);
                        } else {
                            // Left-predecessor has already completed, parent's
                            // pending count is adjusted by left-predecessor;
                            // left child is ready to complete
                            leftChild.addToPendingCount(-1);
                        }
                    }

                    if (forkRight) {
                        rightSplit = leftSplit;
                        task = leftChild;
                        rightChild.fork();
                    } else {
                        task = rightChild;
                        leftChild.fork();
                    }
                    forkRight = !forkRight;
                }

                /*
                 * Task's pending count is either 0 or 1.  If 1 then the completion
                 * map will contain a value that is task, and two calls to
                 * tryComplete are required for completion, one below and one
                 * triggered by the completion of task's left-predecessor in
                 * onCompletion.  Therefore there is no data race within the if
                 * block.
                 *
                 * IMPORTANT: Currently we only perform the processing of this
                 * upstream data if we know the operation is greedy -- as we cannot
                 * safely speculate on the cost/benefit ratio of parallelizing
                 * the pre-processing of upstream data under short-circuiting.
                 */
                if (greedy && task.getPendingCount() > 0) {
                    try {
                        // Upstream elements are buffered
                        NodeBuilder<T> nb = new NodeBuilder<>();
                        rightSplit.forEachRemaining(nb); // Run the upstream
                        task.spliterator = nb.build().spliterator();
                    } catch (Exception ex) {
                        throw CheckedExceptions.wrap(ex);
                    }
                }
                task.tryComplete();
            }

            @Override
            public void onCompletion(CountedCompleter<?> caller) {
                var s = spliterator;
                spliterator = null; // GC assistance

                /* Performance sensitive since each leaf-task could have a
                 * spliterator of size 1 which means that all else is overhead
                 * which needs minimization.
                 */
                try {
                    if (s != null
                       && (greedy || !cancelled.get())
                        && !localResult.evaluateUsing(s).proceed
                        && !greedy)
                        cancelled.set(true);
                } catch (Exception ex) {
                    throw CheckedExceptions.wrap(ex);
                }

                // The completion of this task *and* the dumping of elements
                // "happens-before" completion of the associated left-most leaf task
                // of right subtree (if any, which can be this task's right sibling)
                @SuppressWarnings("unchecked")
                var leftDescendant = (Hybrid) NEXT.getAndSet(this, null);
                if (leftDescendant != null) {
                    leftDescendant.tryComplete();
                }
            }
        }

        /*
         * The following implementation of parallel Gatherer processing
         * borrows heavily from AbstractShortCircuitTask
         */
        @SuppressWarnings("serial")
        final class Parallel extends CountedCompleter<Sequential> {
            private Spliterator<T, ? extends X_IN> spliterator;
            private Parallel leftChild; // Only non-null if rightChild is
            private Parallel rightChild; // Only non-null if leftChild is
            private Sequential localResult;
            private volatile boolean canceled;
            private long targetSize; // lazily initialized

            private Parallel(Parallel parent, Spliterator<T, ? extends X_IN> spliterator) {
                super(parent);
                this.targetSize = parent.targetSize;
                this.spliterator = spliterator;
            }

            Parallel(Spliterator<T, ? extends X_IN> spliterator) {
                super(null);
                this.targetSize = 0L;
                this.spliterator = spliterator;
            }

            private long getTargetSize(long sizeEstimate) {
                long s;
                return ((s = targetSize) != 0
                        ? s
                        : (targetSize = AbstractTask.suggestTargetSize(sizeEstimate)));
            }

            @Override
            public Sequential getRawResult() {
                return localResult;
            }

            @Override
            public void setRawResult(Sequential result) {
                if (result != null) throw new IllegalStateException();
            }

            private void doProcess() throws X_OUT {
                if (!(localResult = new Sequential()).evaluateUsing(spliterator).proceed
                    && !greedy)
                    cancelLaterTasks();
            }

            @Override
            public void compute() {
                Spliterator<T, ? extends X_IN> rs = spliterator, ls;
                long sizeEstimate = rs.estimateSize();
                final long sizeThreshold = getTargetSize(sizeEstimate);
                Parallel task = this;
                boolean forkRight = false;
                boolean proceed;
                while ((proceed = (greedy || !task.isRequestedToCancel()))
                        && sizeEstimate > sizeThreshold
                        && (ls = rs.trySplit()) != null) {
                    final var leftChild = task.leftChild = new Parallel(task, ls);
                    final var rightChild = task.rightChild = new Parallel(task, rs);
                    task.setPendingCount(1);
                    if (forkRight) {
                        rs = ls;
                        task = leftChild;
                        rightChild.fork();
                    } else {
                        task = rightChild;
                        leftChild.fork();
                    }
                    forkRight = !forkRight;
                    sizeEstimate = rs.estimateSize();
                }

                try {
                    if (proceed)
                        task.doProcess();
                } catch (Exception ex) {
                    throw CheckedExceptions.wrap(ex);
                }
                task.tryComplete();
            }

            Sequential merge(Sequential l, Sequential r) {
                /*
                 * Only join the right if the left side didn't short-circuit,
                 * or when greedy
                 */
                if (greedy || (l != null && r != null && l.proceed)) {
                    l.state = combiner.apply(l.state, r.state);
                    l.collectorState =
                        collectorCombiner.apply(l.collectorState, r.collectorState);
                    l.proceed = r.proceed;
                    return l;
                }

                return (l != null) ? l : r;
            }

            @Override
            public void onCompletion(CountedCompleter<?> caller) {
                spliterator = null; // GC assistance
                if (leftChild != null) {
                    /* Results can only be null in the case where there's
                     * short-circuiting or when Gatherers are stateful but
                     * uses `null` as their state value.
                     */
                    localResult = merge(leftChild.localResult, rightChild.localResult);
                    leftChild = rightChild = null; // GC assistance
                }
            }

            @SuppressWarnings("unchecked")
            private Parallel getParent() {
                return (Parallel) getCompleter();
            }

            private boolean isRequestedToCancel() {
                boolean cancel = canceled;
                if (!cancel) {
                    for (Parallel parent = getParent();
                         !cancel && parent != null;
                         parent = parent.getParent())
                        cancel = parent.canceled;
                }
                return cancel;
            }

            private void cancelLaterTasks() {
                // Go up the tree, cancel right siblings of this node and all parents
                for (Parallel parent = getParent(), node = this;
                     parent != null;
                     node = parent, parent = parent.getParent()) {
                    // If node is a left child of parent, then has a right sibling
                    if (parent.leftChild == node)
                        parent.rightChild.canceled = true;
                }
            }
        }

        try {
            if (combiner != Gatherer.defaultCombiner())
                return new Parallel(spliterator).invoke().get();
            else
                return new Hybrid(spliterator).invoke().get();
        } catch (RuntimeException rex) {
                throw CheckedExceptions.<X_OUT>unwrap(rex);
        }
    }
}<|MERGE_RESOLUTION|>--- conflicted
+++ resolved
@@ -199,8 +199,7 @@
 
         @Override
         public boolean push(R r) {
-<<<<<<< HEAD
-            var p = proceed;
+            var p = downstreamProceed;
             if (p) {
                 try {
                     sink.accept(r);
@@ -208,11 +207,6 @@
                     throw CheckedExceptions.wrap(ex);
                 }
             }
-=======
-            var p = downstreamProceed;
-            if (p)
-                sink.accept(r);
->>>>>>> 9b428dda
             return !cancellationRequested(p);
         }
     }
