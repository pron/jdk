--- conflicted
+++ resolved
@@ -90,17 +90,11 @@
             } catch (GSSException e) {
                 if (defaultList) {
                     // Try the next mechanism
-<<<<<<< HEAD
-                    GSSUtil.debug("Ignore " + e + " while acquiring cred for "
-                        + mechs[i]);
-                    //e.printStackTrace();
-=======
                     if (GSSUtil.DEBUG) {
                         GSSUtil.debug("Ignore " + e + " while acquiring cred for "
                                 + mechs[i]);
                         // e.printStackTrace();
                     }
->>>>>>> 145dfed0
                 } else throw e; // else try the next mechanism
             }
         }
