/*
 * Copyright (c) 2020, 2021, Oracle and/or its affiliates. All rights reserved.
 * DO NOT ALTER OR REMOVE COPYRIGHT NOTICES OR THIS FILE HEADER.
 *
 * This code is free software; you can redistribute it and/or modify it
 * under the terms of the GNU General Public License version 2 only, as
 * published by the Free Software Foundation.
 *
 * This code is distributed in the hope that it will be useful, but WITHOUT
 * ANY WARRANTY; without even the implied warranty of MERCHANTABILITY or
 * FITNESS FOR A PARTICULAR PURPOSE.  See the GNU General Public License
 * version 2 for more details (a copy is included in the LICENSE file that
 * accompanied this code).
 *
 * You should have received a copy of the GNU General Public License version
 * 2 along with this work; if not, write to the Free Software Foundation,
 * Inc., 51 Franklin St, Fifth Floor, Boston, MA 02110-1301 USA.
 *
 * Please contact Oracle, 500 Oracle Parkway, Redwood Shores, CA 94065 USA
 * or visit www.oracle.com if you need additional information or have any
 * questions.
 */

#include "precompiled.hpp"
#include "classfile/javaClasses.hpp"
#include "classfile/symbolTable.hpp"
#include "classfile/systemDictionary.hpp"
#include "compiler/compilationPolicy.hpp"
#include "memory/resourceArea.hpp"
#include "prims/universalUpcallHandler.hpp"
#include "runtime/interfaceSupport.inline.hpp"
#include "runtime/javaCalls.hpp"
#include "runtime/jniHandles.inline.hpp"
#include "utilities/globalDefinitions.hpp"

#define FOREIGN_ABI "jdk/internal/foreign/abi/"

extern struct JavaVM_ main_vm;

<<<<<<< HEAD
JavaThread* ProgrammableUpcallHandler::maybe_attach_and_get_thread(bool* should_detach) {
=======
// When an upcall is invoked from a thread that is not attached to the VM, we need to attach it,
// and then to detach it at some point later. Detaching a thread as soon as the upcall completes
// is suboptimal, as the same thread could later upcall to Java again, at which point the VM would
// create multiple Java views of the same native thread. For this reason, we use thread local storage
// to keep track of the fact that we have attached a native thread to the VM. When the thread local
// storage is destroyed (which happens when the native threads is terminated), we check if the
// storage has an attached thread and, if so, we detach it from the VM.
struct UpcallContext {
  Thread* attachedThread;

  ~UpcallContext() {
    if (attachedThread != NULL) {
      JavaVM_ *vm = (JavaVM *)(&main_vm);
      vm->functions->DetachCurrentThread(vm);
    }
  }
};

APPROVED_CPP_THREAD_LOCAL UpcallContext threadContext;

void ProgrammableUpcallHandler::upcall_helper(JavaThread* thread, jobject rec, address buff) {
  JavaThread* THREAD = thread; // For exception macros.
  ThreadInVMfromNative tiv(THREAD);
  const UpcallMethod& upcall_method = instance().upcall_method;

  ResourceMark rm(THREAD);
  JavaValue result(T_VOID);
  JavaCallArguments args(2); // long = 2 slots

  args.push_jobject(rec);
  args.push_long((jlong) buff);

  JavaCalls::call_static(&result, upcall_method.klass, upcall_method.name, upcall_method.sig, &args, CATCH);
}

JavaThread* ProgrammableUpcallHandler::maybe_attach_and_get_thread() {
>>>>>>> af41a76c
  JavaThread* thread = JavaThread::current_or_null();
  if (thread == nullptr) {
    JavaVM_ *vm = (JavaVM *)(&main_vm);
    JNIEnv* p_env = nullptr; // unused
    jint result = vm->functions->AttachCurrentThreadAsDaemon(vm, (void**) &p_env, nullptr);
    guarantee(result == JNI_OK, "Could not attach thread for upcall. JNI error code: %d", result);
    thread = JavaThread::current();
    threadContext.attachedThread = thread;
    assert(!thread->has_last_Java_frame(), "newly-attached thread not expected to have last Java frame");
  }
  return thread;
}

// modelled after JavaCallWrapper::JavaCallWrapper
JavaThread* ProgrammableUpcallHandler::on_entry(OptimizedEntryBlob::FrameData* context) {
  JavaThread* thread = maybe_attach_and_get_thread();
  context->thread = thread;

  assert(thread->can_call_java(), "must be able to call Java");

  // Allocate handle block for Java code. This must be done before we change thread_state to _thread_in_Java,
  // since it can potentially block.
  context->new_handles = JNIHandleBlock::allocate_block(thread);

  // clear any pending exception in thread (native calls start with no exception pending)
  thread->clear_pending_exception();

  // After this, we are officially in Java Code. This needs to be done before we change any of the thread local
  // info, since we cannot find oops before the new information is set up completely.
  ThreadStateTransition::transition_from_native(thread, _thread_in_Java, true /* check_asyncs */);

  context->old_handles = thread->active_handles();

  // For the profiler, the last_Java_frame information in thread must always be in
  // legal state. We have no last Java frame if last_Java_sp == NULL so
  // the valid transition is to clear _last_Java_sp and then reset the rest of
  // the (platform specific) state.

  context->jfa.copy(thread->frame_anchor());
  thread->frame_anchor()->clear();

  debug_only(thread->inc_java_call_counter());
  thread->set_active_handles(context->new_handles);     // install new handle block and reset Java frame linkage

  return thread;
}

// modelled after JavaCallWrapper::~JavaCallWrapper
void ProgrammableUpcallHandler::on_exit(OptimizedEntryBlob::FrameData* context) {
  JavaThread* thread = context->thread;
  assert(thread == JavaThread::current(), "must still be the same thread");

  // restore previous handle block
  thread->set_active_handles(context->old_handles);

  thread->frame_anchor()->zap();

  debug_only(thread->dec_java_call_counter());

  // Old thread-local info. has been restored. We are now back in native code.
  ThreadStateTransition::transition_from_java(thread, _thread_in_native);

  thread->frame_anchor()->copy(&context->jfa);

  // Release handles after we are marked as being in native code again, since this
  // operation might block
  JNIHandleBlock::release_block(context->new_handles, thread);

  assert(!thread->has_pending_exception(), "Upcall can not throw an exception");
}

<<<<<<< HEAD
=======
void ProgrammableUpcallHandler::attach_thread_and_do_upcall(jobject rec, address buff) {
  JavaThread* thread = maybe_attach_and_get_thread();

  {
    MACOS_AARCH64_ONLY(ThreadWXEnable wx(WXWrite, thread));
    upcall_helper(thread, rec, buff);
  }
}

const ProgrammableUpcallHandler& ProgrammableUpcallHandler::instance() {
  static ProgrammableUpcallHandler handler;
  return handler;
}

ProgrammableUpcallHandler::ProgrammableUpcallHandler() {
  JavaThread* THREAD = JavaThread::current(); // For exception macros.
  ResourceMark rm(THREAD);
  Symbol* sym = SymbolTable::new_symbol(FOREIGN_ABI "ProgrammableUpcallHandler");
  Klass* k = SystemDictionary::resolve_or_null(sym, Handle(), Handle(), CATCH);
  k->initialize(CATCH);

  upcall_method.klass = k;
  upcall_method.name = SymbolTable::new_symbol("invoke");
  upcall_method.sig = SymbolTable::new_symbol("(Ljava/lang/invoke/MethodHandle;J)V");

  assert(upcall_method.klass->lookup_method(upcall_method.name, upcall_method.sig) != nullptr,
    "Could not find upcall method: %s.%s%s", upcall_method.klass->external_name(),
    upcall_method.name->as_C_string(), upcall_method.sig->as_C_string());
}

>>>>>>> af41a76c
void ProgrammableUpcallHandler::handle_uncaught_exception(oop exception) {
  ResourceMark rm;
  // Based on CATCH macro
  tty->print_cr("Uncaught exception:");
  exception->print();
  ShouldNotReachHere();
}

JVM_ENTRY(jlong, PUH_AllocateOptimizedUpcallStub(JNIEnv *env, jclass unused, jobject mh, jobject abi, jobject conv,
                                                 jboolean needs_return_buffer, jlong ret_buf_size))
  ResourceMark rm(THREAD);
  Handle mh_h(THREAD, JNIHandles::resolve(mh));
  jobject mh_j = JNIHandles::make_global(mh_h);

  oop lform = java_lang_invoke_MethodHandle::form(mh_h());
  oop vmentry = java_lang_invoke_LambdaForm::vmentry(lform);
  Method* entry = java_lang_invoke_MemberName::vmtarget(vmentry);
  const methodHandle mh_entry(THREAD, entry);

  assert(entry->method_holder()->is_initialized(), "no clinit barrier");
  CompilationPolicy::compile_if_required(mh_entry, CHECK_0);

  assert(entry->is_static(), "static only");
  // Fill in the signature array, for the calling-convention call.
  const int total_out_args = entry->size_of_parameters();
  assert(total_out_args > 0, "receiver arg");

  BasicType* out_sig_bt = NEW_RESOURCE_ARRAY(BasicType, total_out_args);
  BasicType ret_type;
  {
    int i = 0;
    SignatureStream ss(entry->signature());
    for (; !ss.at_return_type(); ss.next()) {
      out_sig_bt[i++] = ss.type();  // Collect remaining bits of signature
      if (ss.type() == T_LONG || ss.type() == T_DOUBLE)
        out_sig_bt[i++] = T_VOID;   // Longs & doubles take 2 Java slots
    }
    assert(i == total_out_args, "");
    ret_type = ss.type();
  }
  // skip receiver
  BasicType* in_sig_bt = out_sig_bt + 1;
  int total_in_args = total_out_args - 1;

  return (jlong) ProgrammableUpcallHandler::generate_optimized_upcall_stub(
    mh_j, entry, in_sig_bt, total_in_args, out_sig_bt, total_out_args, ret_type, abi, conv, needs_return_buffer, checked_cast<int>(ret_buf_size));
JVM_END

#define CC (char*)  /*cast a literal from (const char*)*/
#define FN_PTR(f) CAST_FROM_FN_PTR(void*, &f)

static JNINativeMethod PUH_methods[] = {
  {CC "allocateOptimizedUpcallStub", CC "(" "Ljava/lang/invoke/MethodHandle;" "L" FOREIGN_ABI "ABIDescriptor;" "L" FOREIGN_ABI "ProgrammableUpcallHandler$CallRegs;" "ZJ)J", FN_PTR(PUH_AllocateOptimizedUpcallStub)},
};

/**
 * This one function is exported, used by NativeLookup.
 */
JNI_ENTRY(void, JVM_RegisterProgrammableUpcallHandlerMethods(JNIEnv *env, jclass PUH_class))
  ThreadToNativeFromVM ttnfv(thread);
  int status = env->RegisterNatives(PUH_class, PUH_methods, sizeof(PUH_methods)/sizeof(JNINativeMethod));
  guarantee(status == JNI_OK && !env->ExceptionOccurred(),
            "register jdk.internal.foreign.abi.ProgrammableUpcallHandler natives");
JNI_END<|MERGE_RESOLUTION|>--- conflicted
+++ resolved
@@ -37,9 +37,6 @@
 
 extern struct JavaVM_ main_vm;
 
-<<<<<<< HEAD
-JavaThread* ProgrammableUpcallHandler::maybe_attach_and_get_thread(bool* should_detach) {
-=======
 // When an upcall is invoked from a thread that is not attached to the VM, we need to attach it,
 // and then to detach it at some point later. Detaching a thread as soon as the upcall completes
 // is suboptimal, as the same thread could later upcall to Java again, at which point the VM would
@@ -60,23 +57,7 @@
 
 APPROVED_CPP_THREAD_LOCAL UpcallContext threadContext;
 
-void ProgrammableUpcallHandler::upcall_helper(JavaThread* thread, jobject rec, address buff) {
-  JavaThread* THREAD = thread; // For exception macros.
-  ThreadInVMfromNative tiv(THREAD);
-  const UpcallMethod& upcall_method = instance().upcall_method;
-
-  ResourceMark rm(THREAD);
-  JavaValue result(T_VOID);
-  JavaCallArguments args(2); // long = 2 slots
-
-  args.push_jobject(rec);
-  args.push_long((jlong) buff);
-
-  JavaCalls::call_static(&result, upcall_method.klass, upcall_method.name, upcall_method.sig, &args, CATCH);
-}
-
 JavaThread* ProgrammableUpcallHandler::maybe_attach_and_get_thread() {
->>>>>>> af41a76c
   JavaThread* thread = JavaThread::current_or_null();
   if (thread == nullptr) {
     JavaVM_ *vm = (JavaVM *)(&main_vm);
@@ -148,39 +129,6 @@
   assert(!thread->has_pending_exception(), "Upcall can not throw an exception");
 }
 
-<<<<<<< HEAD
-=======
-void ProgrammableUpcallHandler::attach_thread_and_do_upcall(jobject rec, address buff) {
-  JavaThread* thread = maybe_attach_and_get_thread();
-
-  {
-    MACOS_AARCH64_ONLY(ThreadWXEnable wx(WXWrite, thread));
-    upcall_helper(thread, rec, buff);
-  }
-}
-
-const ProgrammableUpcallHandler& ProgrammableUpcallHandler::instance() {
-  static ProgrammableUpcallHandler handler;
-  return handler;
-}
-
-ProgrammableUpcallHandler::ProgrammableUpcallHandler() {
-  JavaThread* THREAD = JavaThread::current(); // For exception macros.
-  ResourceMark rm(THREAD);
-  Symbol* sym = SymbolTable::new_symbol(FOREIGN_ABI "ProgrammableUpcallHandler");
-  Klass* k = SystemDictionary::resolve_or_null(sym, Handle(), Handle(), CATCH);
-  k->initialize(CATCH);
-
-  upcall_method.klass = k;
-  upcall_method.name = SymbolTable::new_symbol("invoke");
-  upcall_method.sig = SymbolTable::new_symbol("(Ljava/lang/invoke/MethodHandle;J)V");
-
-  assert(upcall_method.klass->lookup_method(upcall_method.name, upcall_method.sig) != nullptr,
-    "Could not find upcall method: %s.%s%s", upcall_method.klass->external_name(),
-    upcall_method.name->as_C_string(), upcall_method.sig->as_C_string());
-}
-
->>>>>>> af41a76c
 void ProgrammableUpcallHandler::handle_uncaught_exception(oop exception) {
   ResourceMark rm;
   // Based on CATCH macro
